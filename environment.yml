--- conflicted
+++ resolved
@@ -38,8 +38,5 @@
       - pytest-repeat==0.9.1
       - psutil==5.7.3
       - isort==5.6.4
-<<<<<<< HEAD
       - jenkspy==0.2.0
-=======
-      - eyes-images==4.15.0
->>>>>>> 4649b8b2
+      - eyes-images==4.15.0