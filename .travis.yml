--- conflicted
+++ resolved
@@ -1,20 +1,13 @@
 language: c
 
-<<<<<<< HEAD
-=======
 dist: xenial
 services:
   - xvfb
 
->>>>>>> 32dead01
 env:
   - MINICONDA_DIR=$HOME/miniconda ENVIRONMENT_DIR=$HOME/envs ENVIRONMENT_NAME=test-environment
 
 install:
-<<<<<<< HEAD
-=======
-  - sudo apt-get install xvfb libgl1-mesa-dri libgl1-mesa-glx xserver-common
->>>>>>> 32dead01
   - wget https://repo.continuum.io/miniconda/Miniconda3-latest-Linux-x86_64.sh -O miniconda.sh
   - bash miniconda.sh -b -p $MINICONDA_DIR
   - export PATH="$MINICONDA_DIR/bin:$PATH"
@@ -39,12 +32,6 @@
       script:
         - flake8
         - make mypy
-<<<<<<< HEAD
-        - make test
-
-    - stage: upload-nightly
-      if: branch = master AND env(TRAVIS_EVENT_TYPE) = cron AND env(BUILD_PACKAGE) = true AND env(MANTIDIMAGING_BUILD_TYPE) = nightly
-=======
         - nosetests --verbose
 
     - stage: upload-nightly
@@ -62,25 +49,6 @@
 
     - stage: upload-release
       if: branch = master AND env(BUILD_PACKAGE) = true AND env(MANTIDIMAGING_BUILD_TYPE) = release
->>>>>>> 32dead01
-      script:
-        - |
-          if [[ $UPLOAD_PACKAGE = "true" ]]; then
-            conda config --set anaconda_upload yes;
-          fi
-<<<<<<< HEAD
-        - make build-conda-package-nightly
-=======
-        - make build-conda-package-release
->>>>>>> 32dead01
-        # stop caching from being ran for a package build
-        # this prevent caching big packages like anaconda and conda-forge
-        # that are only necessary for building the package
-        - exit 0
-
-<<<<<<< HEAD
-    - stage: upload-release
-      if: branch = master AND env(BUILD_PACKAGE) = true AND env(MANTIDIMAGING_BUILD_TYPE) = release
       script:
         - |
           if [[ $UPLOAD_PACKAGE = "true" ]]; then
@@ -92,10 +60,6 @@
         # that are only necessary for building the package
         - exit 0
 
-
-=======
-
->>>>>>> 32dead01
     - stage: upload-unstable
       if: env(BUILD_PACKAGE) = true AND env(MANTIDIMAGING_BUILD_TYPE) = unstable
       script:
