--- conflicted
+++ resolved
@@ -206,22 +206,13 @@
 
 def get_file_extension(file):
     """
-<<<<<<< HEAD
-    Return the extension of the parameter file. Uses string.rfind('.')
-=======
->>>>>>> e08738bb
     >>> get_file_extension("/home/user/file_path.test")
     'test'
     >>> get_file_extension("/home/user/file.path.test")
     'test'
-<<<<<<< HEAD
-    >>> get_file_extension("/home/")  # line below is empty, because python doesnt print None for a None
-
-=======
     >>> get_file_extension("/home/")  # oh boy I can't wait for this to fail miserably on windows
 
     # above is expecting a None which.. well doesn't show as anything so just an empty line with a comment explaining it
->>>>>>> e08738bb
     """
     if os.path.isdir(file):
         return None
