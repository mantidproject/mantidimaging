AUTHENTICATION_PARAMS=--user $$UPLOAD_USER --token $$ANACONDA_API_TOKEN

install-run-requirements:
	conda install --yes --only-deps -c $$UPLOAD_USER -c conda-forge  mantidimaging

install-build-requirements:
	conda install --yes --file deps/build-requirements.conda

install-dev-requirements:
	pip install --yes -r deps/dev-requirements.pip

build-conda-package:
	# intended for local usage, does not install build requirements
	conda-build ./conda -c conda-forge $(AUTHENTICATION_PARAMS) --label unstable

build-conda-deps-package:
	# this builds and labels a package as 'deps' to signify that
	# this package should be used to pull dependencies in,
	# preferably with the --only-deps flag
	conda-build ./conda -c conda-forge $(AUTHENTICATION_PARAMS) --label deps

build-conda-package-nightly: .remind-for-upload install-build-requirements
	MANTIDIMAGING_BUILD_TYPE='nightly' conda-build ./conda -c conda-forge $(AUTHENTICATION_PARAMS) --label nightly

build-conda-package-release: .remind-for-upload install-build-requirements
	MANTIDIMAGING_BUILD_TYPE='' conda-build ./conda -c conda-forge $(AUTHENTICATION_PARAMS)

.remind-for-upload:
	@echo "If automatic upload is wanted, then \`conda config --set anaconda_upload yes\` should be set."
	@echo "Current: $$(conda config --get anaconda_upload)"

test:
	nosetests

<<<<<<< HEAD
test_environment_name = test-env
test-env:
	conda create -n $(test_environment_name) -c conda-forge -c dtasev/label/deps mantidimaging
	conda activate $(test_environment_name)
	$(MAKE) install-dev-requirements

mypy:
	python -m mypy --ignore-missing-imports mantidimaging

docker-build:
	sudo docker build --rm -t mantidimaging -f Dockerfile .

docker-run:
	sudo docker run -e DISPLAY -v $(HOME)/.Xauthority:/home/root/.Xauthority -v /tmp/.X11-unix:/tmp/.X11-unix:ro -t mantidimaging
=======
mypy:
	python -m mypy --ignore-missing-imports mantidimaging
>>>>>>> 32dead01
<|MERGE_RESOLUTION|>--- conflicted
+++ resolved
@@ -32,7 +32,6 @@
 test:
 	nosetests
 
-<<<<<<< HEAD
 test_environment_name = test-env
 test-env:
 	conda create -n $(test_environment_name) -c conda-forge -c dtasev/label/deps mantidimaging
@@ -46,8 +45,4 @@
 	sudo docker build --rm -t mantidimaging -f Dockerfile .
 
 docker-run:
-	sudo docker run -e DISPLAY -v $(HOME)/.Xauthority:/home/root/.Xauthority -v /tmp/.X11-unix:/tmp/.X11-unix:ro -t mantidimaging
-=======
-mypy:
-	python -m mypy --ignore-missing-imports mantidimaging
->>>>>>> 32dead01
+	sudo docker run -e DISPLAY -v $(HOME)/.Xauthority:/home/root/.Xauthority -v /tmp/.X11-unix:/tmp/.X11-unix:ro -t mantidimaging