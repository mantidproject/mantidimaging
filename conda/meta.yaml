{% set version_tag = environ.get('GIT_DESCRIBE_TAG', '0.0.0') %}
{% set version_number = environ.get('GIT_DESCRIBE_NUMBER', '0') | string %}
{% set version_number = '.post' + version_number if version_number != '0' else '' %}
{% set version = version_tag + version_number %}

package:
  name: 'mantidimaging'
  version: '{{ version }}'

source:
  git_url: ../

requirements:
  build:
    - python=3.12.*
    - setuptools=72.*
  run:
    - python=3.12.*
    - pip
<<<<<<< HEAD
    - astropy=6.0.*
    - scipy=1.15.*
    - scikit-image=0.22.*
=======
    - astropy=7.1.*
    - scipy=1.14.*
    - scikit-image=0.25.*
>>>>>>> f62b51ae
    - tifffile=2023.7.18
    - imagecodecs=2023.9.18
    - numpy=1.26.*
    - numexpr=2.8.*
    - algotom=1.6.*
    - tomopy=1.12.*
    - cudatoolkit=11.8.*
    - cupy=12.3.*
    - astra-toolbox=2.1.0=cuda*
    - requests=2.32.*
    - h5py=3.9.*
    - hdf5=1.14.2
    - psutil=5.9.*
    - cil=24.3.*
    - ccpi-regulariser
    - jenkspy=0.4.*
    - pyqt=5.15.*
    - pyqtgraph=0.13.7
    - qt-material=2.14
    - darkdetect=0.8.0
    - qt-gtk-platformtheme # [linux]


build:
  number: 1
  entry_points:
    - mantidimaging = mantidimaging.main:main
    - mantidimaging-ipython = mantidimaging.ipython:main

test:
  imports:
    - mantidimaging

app:
  summary: "Mantid Imaging"
  own_environment: True

about:
  home: https://github.com/mantidproject/mantidimaging
  license: GPL-3
  license_file: LICENSE.txt<|MERGE_RESOLUTION|>--- conflicted
+++ resolved
@@ -17,15 +17,9 @@
   run:
     - python=3.12.*
     - pip
-<<<<<<< HEAD
     - astropy=6.0.*
     - scipy=1.15.*
     - scikit-image=0.22.*
-=======
-    - astropy=7.1.*
-    - scipy=1.14.*
-    - scikit-image=0.25.*
->>>>>>> f62b51ae
     - tifffile=2023.7.18
     - imagecodecs=2023.9.18
     - numpy=1.26.*
