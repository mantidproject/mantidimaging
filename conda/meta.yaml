--- conflicted
+++ resolved
@@ -31,10 +31,6 @@
     - cudatoolkit=10.2*
     - astra-toolbox=1.9.9.dev4
     - requests=2.25.1
-<<<<<<< HEAD
-    - python-socketio=5.0.3
-=======
->>>>>>> 68832651
     - h5py=3.1.0
     - sarepy=2020.07
     - psutil=5.7.3
