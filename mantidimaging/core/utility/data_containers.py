# Copyright (C) 2024 ISIS Rutherford Appleton Laboratory UKRI
# SPDX - License - Identifier: GPL-3.0-or-later
"""
Containers for data. They don't do much apart from storing the data,
and optionally provide helpful operations.

The biggest benefit is explicitly marking what the value represents (e.g. Degrees),
and helps the type hints to tell you that you might be passing the wrong value (e.g. ScalarCoR to a VectorCoR),
while they're both Float underneath and the value can be used, it just will produce nonsense.
"""
from __future__ import annotations

from enum import Enum
from dataclasses import dataclass
from typing import Any, NamedTuple, TYPE_CHECKING

import numpy as np

if TYPE_CHECKING:
    import numpy


@dataclass
class SingleValue:
    __slots__ = 'value'
    value: Any

    def __init__(self, value: Any):
        self.value = value

    def __str__(self):
        return f"{self.value}"

    def __eq__(self, other):
        if isinstance(other, SingleValue):
            return self.value == other.value
        else:
            return self == other

    def __abs__(self):
        return abs(self.value)

    def __sub__(self, other: SingleValue):
        assert isinstance(other, SingleValue), "Can only compare against other `SingleValue`s"
        return self.value - other.value


@dataclass
class ScalarCoR(SingleValue):
    __slots__ = 'value'
    value: float

<<<<<<< HEAD
    def to_vec(self, detector_width):
        if isinstance(self.value, np.ndarray):
            self.value = float(self.value[0])
=======
    def to_vec(self, detector_width: float) -> VectorCoR:
>>>>>>> 8cf298f6
        return VectorCoR(detector_width / 2 - self.value)


@dataclass
class VectorCoR(SingleValue):
    __slots__ = 'value'
    value: float

    def to_scalar(self, detector_width: float) -> ScalarCoR:
        return ScalarCoR(detector_width / 2 + self.value)


@dataclass
class Degrees(SingleValue):
    __slots__ = 'value'
    value: float

    def __str__(self):
        return f"{self.value}°"


@dataclass
class Slope(SingleValue):
    __slots__ = 'value'
    value: float


@dataclass
class ProjectionAngles(SingleValue):
    __slots__ = 'value'
    value: numpy.ndarray


@dataclass
class Counts(SingleValue):
    __slots__ = 'value'
    value: numpy.ndarray


@dataclass
class Micron(SingleValue):
    __slots__ = 'value'
    value: int


@dataclass
class ReconstructionParameters:
    algorithm: str
    filter_name: str
    num_iter: int = 1
    cor: ScalarCoR | None = None
    tilt: Degrees | None = None
    pixel_size: float = 0.0
    alpha: float = 0.0
    gamma: float = 1.0
    non_negative: bool = False
    max_projection_angle: float = 360.0
    beam_hardening_coefs: list[float] | None = None
    stochastic: bool = False
    projections_per_subset: int = 50
    regularisation_percent: int = 30
    regulariser: str = ""

    def to_dict(self) -> dict:
        return {
            'algorithm': self.algorithm,
            'filter_name': self.filter_name,
            'num_iter': self.num_iter,
            'cor': str(self.cor),
            'tilt': str(self.tilt),
            'pixel_size': self.pixel_size,
            'alpha': self.alpha,
            'gamma': self.gamma,
            'stochastic': self.stochastic,
            'projections_per_subset': self.projections_per_subset,
            'regularisation_percent': self.regularisation_percent,
            'regulariser': self.regulariser,
        }


Indices = NamedTuple("Indices", [("start", int), ("end", int), ("step", int)])


class FILE_TYPES(Enum):
    """
    Order must match order of files in load dialog menu
    """
    SAMPLE = ("Sample", "", "sample")
    FLAT_BEFORE = ("Flat", "Before", "images")
    FLAT_AFTER = ("Flat", "After", "images")
    DARK_BEFORE = ("Dark", "Before", "images")
    DARK_AFTER = ("Dark", "After", "images")
    PROJ_180 = ("180 degree", "", "180")
    SAMPLE_LOG = ("Sample Log", "", "log")
    SHUTTER_COUNTS = ("Sample Shutter Counts", "", "ShutterCount")
    FLAT_BEFORE_SHUTTER_COUNTS = ("Flat Before Shutter Counts", "", "ShutterCount")
    FLAT_AFTER_SHUTTER_COUNTS = ("Flat After Shutter Counts", "", "ShutterCount")
    FLAT_BEFORE_LOG = ("Flat Before Log", "", "log")
    FLAT_AFTER_LOG = ("Flat After Log", "", "log")

    def __init__(self, tname: str, suffix: str, mode: str) -> None:
        self.tname = tname
        self.suffix = suffix
        self.mode = mode

    @property
    def fname(self) -> str:
        return (self.tname + " " + self.suffix).strip()


log_for_file_type = {
    FILE_TYPES.SAMPLE: FILE_TYPES.SAMPLE_LOG,
    FILE_TYPES.FLAT_BEFORE: FILE_TYPES.FLAT_BEFORE_LOG,
    FILE_TYPES.FLAT_AFTER: FILE_TYPES.FLAT_AFTER_LOG,
}

shuttercounts_for_file_type = {
    FILE_TYPES.SAMPLE: FILE_TYPES.SHUTTER_COUNTS,
    FILE_TYPES.FLAT_BEFORE: FILE_TYPES.FLAT_BEFORE_SHUTTER_COUNTS,
    FILE_TYPES.FLAT_AFTER: FILE_TYPES.FLAT_AFTER_SHUTTER_COUNTS,
}<|MERGE_RESOLUTION|>--- conflicted
+++ resolved
@@ -50,13 +50,9 @@
     __slots__ = 'value'
     value: float
 
-<<<<<<< HEAD
     def to_vec(self, detector_width):
         if isinstance(self.value, np.ndarray):
             self.value = float(self.value[0])
-=======
-    def to_vec(self, detector_width: float) -> VectorCoR:
->>>>>>> 8cf298f6
         return VectorCoR(detector_width / 2 - self.value)
 
 
