--- conflicted
+++ resolved
@@ -95,12 +95,8 @@
     def _load_data_set(self):
         dataset = loader.load(file_names=[LOAD_SAMPLE])
         dataset.sample.name = "Stack 1"
-<<<<<<< HEAD
         vis = self.imaging.presenter.create_strict_dataset_stack_windows(dataset)
-=======
-        vis = self.imaging.presenter.create_new_stack(dataset)
         self.imaging.presenter.model.add_dataset_to_model(dataset)
->>>>>>> 262b4af4
 
         QApplication.sendPostedEvents()
 
