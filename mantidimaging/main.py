#!/usr/bin/env python
# Copyright (C) 2024 ISIS Rutherford Appleton Laboratory UKRI
# SPDX - License - Identifier: GPL-3.0-or-later
from __future__ import annotations

import argparse
import sys
import warnings
import os

<<<<<<< HEAD
import darkdetect
=======
from PyQt5.QtCore import QSettings
>>>>>>> b6087e89
from PyQt5.QtWidgets import QApplication
from PyQt5 import QtCore
from PyQt5.QtGui import QGuiApplication, QFont, QFontInfo

import mantidimaging.core.parallel.manager as pm

from mantidimaging import helper as h
from mantidimaging.core.utility.command_line_arguments import CommandLineArguments

formatwarning_orig = warnings.formatwarning
warnings.formatwarning = lambda message, category, filename, lineno, line=None: formatwarning_orig(
    message, category, filename, lineno, line="")

settings = QtCore.QSettings('mantidproject', 'Mantid Imaging')

if settings.contains("theme_selection"):
    # there is the key in QSettings
    theme_selection = settings.value('theme_selection')
else:
    settings.setValue('theme_selection', 'Fusion')
    theme_selection = None


def parse_args() -> argparse.Namespace:
    parser = argparse.ArgumentParser(description="Mantid Imaging GUI")

    parser.add_argument(
        "--log-level",
        type=str,
        default="INFO",
        help="Log verbosity level. "
        "Available options are: DEBUG, INFO, WARN, CRITICAL",
    )

    parser.add_argument("--version", action="store_true", help="Print version number and exit.")

    parser.add_argument("--path", type=str, help="Comma separated Paths with no spaces for the data you wish to load.")
    parser.add_argument("--operation", type=str, help="The initial operation to run on the dataset.")
    parser.add_argument("--recon",
                        default=False,
                        action='store_true',
                        help="Opens the reconstruction window at start up.")
    parser.add_argument("-sv",
                        "--spectrum_viewer",
                        default=False,
                        action='store_true',
                        help="Opens the spectrum viewer window at start up.")
    parser.add_argument("-lv",
                        "--live_viewer",
                        type=str,
                        help="Path of directory to watch for new files in live viewer.")

    return parser.parse_args()


def setup_application() -> QApplication:
    QGuiApplication.setAttribute(QtCore.Qt.AA_EnableHighDpiScaling)
    q_application = QApplication(sys.argv)
    if theme_selection:
        q_application.setStyle(settings.value('theme_selection'))

    default_font = QFont()
    default_font_info = QFontInfo(default_font)
    extra_style_default = {

        # Density Scale
        'density_scale': '-5',

        # font
        'font_size': str(default_font.pointSize()) + 'px',
    }
    settings.setValue('extra_style_default', extra_style_default)
    if settings.value('extra_style') is None:
        settings.setValue('extra_style', extra_style_default)
    settings.setValue('os_theme', darkdetect.theme())
    settings.setValue('default_font_size', str(default_font.pointSize()))
    settings.setValue('default_font_family', str(default_font_info.family()))

    q_application.setApplicationName("Mantid Imaging")
    q_application.setOrganizationName("mantidproject")
    q_application.setOrganizationDomain("mantidproject.org")
    if sys.platform == 'win32':
        os.environ["QT_ENABLE_HIGHDPI_SCALING"] = "1"
        os.environ["QT_AUTO_SCREEN_SCALE_FACTOR"] = "1"
        os.environ["QT_SCALE_FACTOR"] = "1"
    return q_application


def main() -> None:
    args = parse_args()
    # Print version number and exit
    if args.version:
        from mantidimaging import __version__ as version_no

        print(version_no)
        return

    q_application = setup_application()

    path = args.path if args.path else ""
    operation = args.operation if args.operation else ""

    CommandLineArguments(path=path,
                         operation=operation,
                         show_recon=args.recon,
                         show_live_viewer=args.live_viewer,
                         show_spectrum_viewer=args.spectrum_viewer)

    h.initialise_logging(args.log_level)

    settings = QSettings()
    process_count = settings.value("multiprocessing/process_count", 8, type=int)

    from mantidimaging import gui
    try:
        pm.create_and_start_pool(process_count)
        gui.execute()
        result = q_application.exec_()
    except BaseException as e:
        if sys.platform == 'linux':
            pm.clear_memory_from_current_process_linux()
        raise e
    finally:
        pm.end_pool()

    return result


if __name__ == "__main__":
    main()<|MERGE_RESOLUTION|>--- conflicted
+++ resolved
@@ -8,11 +8,8 @@
 import warnings
 import os
 
-<<<<<<< HEAD
 import darkdetect
-=======
 from PyQt5.QtCore import QSettings
->>>>>>> b6087e89
 from PyQt5.QtWidgets import QApplication
 from PyQt5 import QtCore
 from PyQt5.QtGui import QGuiApplication, QFont, QFontInfo
