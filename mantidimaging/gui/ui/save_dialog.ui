--- conflicted
+++ resolved
@@ -7,11 +7,7 @@
     <x>0</x>
     <y>0</y>
     <width>375</width>
-<<<<<<< HEAD
-    <height>235</height>
-=======
     <height>214</height>
->>>>>>> 32dead01
    </rect>
   </property>
   <property name="windowTitle">
@@ -84,11 +80,7 @@
         <string>&lt;html&gt;&lt;head/&gt;&lt;body&gt;&lt;p&gt;Makes Sinograms from Projections. Z is the projection dimension. Y is the image height. X is the image width.&lt;/p&gt;&lt;/body&gt;&lt;/html&gt;</string>
        </property>
        <property name="text">
-<<<<<<< HEAD
-        <string>Swap Z and Y Axes</string>
-=======
         <string>Projections to Sinograms</string>
->>>>>>> 32dead01
        </property>
       </widget>
      </item>
