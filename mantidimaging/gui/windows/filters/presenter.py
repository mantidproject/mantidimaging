from enum import Enum
from logging import getLogger

import numpy as np

from mantidimaging.core.data import Images
from mantidimaging.core.utility.histogram import (
    generate_histogram_from_image)
from mantidimaging.core.utility.progress_reporting import Progress
<<<<<<< HEAD
from mantidimaging.gui.mvp_base import BasePresenter
from mantidimaging.gui.utility import (
    BlockQtSignals, get_auto_params_from_stack)
from mantidimaging.gui.windows.stack_visualiser import Parameters
=======
from mantidimaging.core.utility.sensible_roi import SensibleROI
from mantidimaging.gui.mvp_base import BasePresenter
from mantidimaging.gui.utility import (
    BlockQtSignals, get_parameters_from_stack)
from mantidimaging.gui.windows.stack_visualiser import SVParameters
>>>>>>> 32dead01
from .model import FiltersWindowModel


class Notification(Enum):
    REGISTER_ACTIVE_FILTER = 1
    APPLY_FILTER = 2
    UPDATE_PREVIEWS = 3
    SCROLL_PREVIEW_UP = 4
    SCROLL_PREVIEW_DOWN = 5


class FiltersWindowPresenter(BasePresenter):

    def __init__(self, view, main_window):
        super(FiltersWindowPresenter, self).__init__(view)

        self.model = FiltersWindowModel()
        self.main_window = main_window

    def notify(self, signal):
        try:
            if signal == Notification.REGISTER_ACTIVE_FILTER:
                self.do_register_active_filter()
            elif signal == Notification.APPLY_FILTER:
                self.do_apply_filter()
            elif signal == Notification.UPDATE_PREVIEWS:
                self.do_update_previews()
            elif signal == Notification.SCROLL_PREVIEW_UP:
                self.do_scroll_preview(1)
            elif signal == Notification.SCROLL_PREVIEW_DOWN:
                self.do_scroll_preview(-1)

        except Exception as e:
            self.show_error(e)
            getLogger(__name__).exception("Notification handler failed")

    @property
    def max_preview_image_idx(self):
        return max(self.model.num_images_in_stack - 1, 0)

    def set_stack_uuid(self, uuid):
        self.set_stack(
            self.main_window.get_stack_visualiser(uuid)
            if uuid is not None else None)

    def set_stack(self, stack):
        # Disconnect ROI update signal from previous stack
        if self.model.stack:
            self.model.stack.roi_updated.disconnect(self.handle_roi_selection)

        # Connect ROI update signal to newly selected stack
        if stack:
            stack.roi_updated.connect(self.handle_roi_selection)

        self.model.stack = stack

        # Update the preview image index
        with BlockQtSignals([self.view]):
            self.set_preview_image_index(0)
            self.view.previewImageIndex.setMaximum(self.max_preview_image_idx)

        self.do_update_previews(False)

    def handle_roi_selection(self, roi: SensibleROI):
        if roi and self.filter_uses_parameter(SVParameters.ROI):
            self.view.auto_update_triggered.emit()

    def set_preview_image_index(self, image_idx):
        """
        Sets the current preview image index.
        """
        self.model.preview_image_idx = image_idx

        # Set preview index spin box to new index
        preview_idx_spin = self.view.previewImageIndex
        with BlockQtSignals([preview_idx_spin]):
            preview_idx_spin.setValue(self.model.preview_image_idx)

        # Trigger preview updating
        self.view.auto_update_triggered.emit()

    def do_register_active_filter(self):
        filter_idx = self.view.filterSelector.currentIndex()

        # Get registration function for new filter
        register_func = self.model.filter_registration_func(filter_idx)

        # Register new filter (adding it's property widgets to the properties
        # layout)
        self.model.setup_filter(
            register_func(self.view.filterPropertiesLayout,
                          self.view.auto_update_triggered.emit))

<<<<<<< HEAD
    def filter_uses_auto_property(self, prop):
        return prop in self.model.auto_props.values() if \
            self.model.auto_props is not None else False
=======
    def filter_uses_parameter(self, parameter):
        return parameter in self.model.parameters_from_stack.values() if \
            self.model.parameters_from_stack is not None else False
>>>>>>> 32dead01

    def do_apply_filter(self):
        self.model.do_apply_filter()

    def do_update_previews(self, maintain_axes=True):
        log = getLogger(__name__)

        progress = Progress.ensure_instance()
        progress.task_name = 'Filter preview'
        progress.add_estimated_steps(1)

        with progress:
            progress.update(msg='Getting stack')
            stack = self.model.stack_presenter

            # If there is no stack then clear the preview area
            if stack is None:
                self.view.clear_preview_plots()

            else:
                # Add the remaining steps for calculating the preview
                progress.add_estimated_steps(8)

<<<<<<< HEAD
                before_image_data = stack.get_image(
                    self.model.preview_image_idx)
=======
                before_image_data = stack.get_image(self.model.preview_image_idx)
>>>>>>> 32dead01

                if maintain_axes:
                    # Record the image axis range from the existing preview
                    # image
                    image_axis_ranges = (
                        self.view.preview_image_before.get_xlim(),
                        self.view.preview_image_before.get_ylim()
                    ) if self.view.preview_image_before.images else None

                # Update image before
                self._update_preview_image(
                    before_image_data,
                    self.view.preview_image_before,
                    self.view.preview_histogram_before,
                    progress)

                # Generate sub-stack and run filter
                progress.update(msg='Running preview filter')
<<<<<<< HEAD
                exec_kwargs = get_auto_params_from_stack(
                    stack, self.model.auto_props)
=======
                exec_kwargs = get_parameters_from_stack(stack, self.model.parameters_from_stack)
>>>>>>> 32dead01

                filtered_image_data = None
                try:
                    sub_images = Images(np.asarray([before_image_data]))
                    self.model.apply_filter(sub_images, exec_kwargs)
                    filtered_image_data = sub_images.sample[0]
                except Exception as e:
<<<<<<< HEAD
                    log.error(
=======
                    log.debug(
>>>>>>> 32dead01
                        "Error applying filter for preview: {}".format(e))

                # Update image after
                if filtered_image_data is not None:
                    self._update_preview_image(
                        filtered_image_data,
                        self.view.preview_image_after,
                        self.view.preview_histogram_after,
                        progress)

                if maintain_axes:
                    # Set the axis range on the newly created image to keep
                    # same zoom level/pan region
                    if image_axis_ranges is not None:
                        self.view.preview_image_before.set_xlim(
                            image_axis_ranges[0])
                        self.view.preview_image_before.set_ylim(
                            image_axis_ranges[1])

            # Redraw
            progress.update(msg='Redraw canvas')
            self.view.canvas.draw()

    def _update_preview_image(self, image_data, image, histogram, progress):
        # Generate histogram data
        progress.update(msg='Generating histogram')
        center, hist, _ = generate_histogram_from_image(image_data)

        # Update image
        progress.update(msg='Updating image')
        # TODO: ideally this should update the data without replotting but a
        # valid image must exist to start with (which may not always happen)
        # and this only works as long as the extents do not change.
        image.cla()
        image.imshow(image_data, cmap=self.view.cmap)

        # Update histogram
        progress.update(msg='Updating histogram')
        histogram.lines[0].set_data(center, hist)
        histogram.relim()
        histogram.autoscale()

    def do_scroll_preview(self, offset):
        idx = self.model.preview_image_idx + offset
        idx = max(min(idx, self.max_preview_image_idx), 0)
        self.set_preview_image_index(idx)<|MERGE_RESOLUTION|>--- conflicted
+++ resolved
@@ -7,18 +7,11 @@
 from mantidimaging.core.utility.histogram import (
     generate_histogram_from_image)
 from mantidimaging.core.utility.progress_reporting import Progress
-<<<<<<< HEAD
-from mantidimaging.gui.mvp_base import BasePresenter
-from mantidimaging.gui.utility import (
-    BlockQtSignals, get_auto_params_from_stack)
-from mantidimaging.gui.windows.stack_visualiser import Parameters
-=======
 from mantidimaging.core.utility.sensible_roi import SensibleROI
 from mantidimaging.gui.mvp_base import BasePresenter
 from mantidimaging.gui.utility import (
     BlockQtSignals, get_parameters_from_stack)
 from mantidimaging.gui.windows.stack_visualiser import SVParameters
->>>>>>> 32dead01
 from .model import FiltersWindowModel
 
 
@@ -112,15 +105,9 @@
             register_func(self.view.filterPropertiesLayout,
                           self.view.auto_update_triggered.emit))
 
-<<<<<<< HEAD
-    def filter_uses_auto_property(self, prop):
-        return prop in self.model.auto_props.values() if \
-            self.model.auto_props is not None else False
-=======
     def filter_uses_parameter(self, parameter):
         return parameter in self.model.parameters_from_stack.values() if \
             self.model.parameters_from_stack is not None else False
->>>>>>> 32dead01
 
     def do_apply_filter(self):
         self.model.do_apply_filter()
@@ -144,12 +131,7 @@
                 # Add the remaining steps for calculating the preview
                 progress.add_estimated_steps(8)
 
-<<<<<<< HEAD
-                before_image_data = stack.get_image(
-                    self.model.preview_image_idx)
-=======
                 before_image_data = stack.get_image(self.model.preview_image_idx)
->>>>>>> 32dead01
 
                 if maintain_axes:
                     # Record the image axis range from the existing preview
@@ -168,12 +150,7 @@
 
                 # Generate sub-stack and run filter
                 progress.update(msg='Running preview filter')
-<<<<<<< HEAD
-                exec_kwargs = get_auto_params_from_stack(
-                    stack, self.model.auto_props)
-=======
                 exec_kwargs = get_parameters_from_stack(stack, self.model.parameters_from_stack)
->>>>>>> 32dead01
 
                 filtered_image_data = None
                 try:
@@ -181,12 +158,7 @@
                     self.model.apply_filter(sub_images, exec_kwargs)
                     filtered_image_data = sub_images.sample[0]
                 except Exception as e:
-<<<<<<< HEAD
-                    log.error(
-=======
-                    log.debug(
->>>>>>> 32dead01
-                        "Error applying filter for preview: {}".format(e))
+                    log.debug("Error applying filter for preview: {}".format(e))
 
                 # Update image after
                 if filtered_image_data is not None:
