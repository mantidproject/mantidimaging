--- conflicted
+++ resolved
@@ -5,12 +5,8 @@
 from typing import TYPE_CHECKING, Optional
 
 from PyQt5.QtCore import pyqtSignal, Qt, QSignalBlocker
-<<<<<<< HEAD
 from PyQt5.QtGui import QColor
-from PyQt5.QtWidgets import QColorDialog, QAction, QMenu
-=======
-from PyQt5.QtWidgets import QSplitter, QWidget, QVBoxLayout
->>>>>>> 9611a8da
+from PyQt5.QtWidgets import QColorDialog, QAction, QMenu, QSplitter, QWidget, QVBoxLayout
 from pyqtgraph import ROI, GraphicsLayoutWidget, LinearRegionItem, PlotItem, mkPen
 
 from mantidimaging.core.utility.close_enough_point import CloseEnoughPoint
@@ -96,12 +92,10 @@
     image: MIMiniImageView
     spectrum: PlotItem
     roi_changed = pyqtSignal()
-<<<<<<< HEAD
     roiColorChangeRequested = pyqtSignal(str, tuple)
-=======
+
     spectrum_plot_widget: SpectrumPlotWidget
     image_widget: SpectrumProjectionWidget
->>>>>>> 9611a8da
 
     def __init__(self) -> None:
         super().__init__()
