--- conflicted
+++ resolved
@@ -213,7 +213,6 @@
         self.assertIn("1.0,1.0,2.0,0.5,1.0,2.0,0.5", mock_stream.getvalue())
         self.assertTrue(mock_stream.is_closed)
 
-<<<<<<< HEAD
     def test_WHEN_roi_name_generator_called_THEN_correct_names_returned_visible_to_model(self):
         self.assertEqual(self.model.roi_name_generator(), "roi_1")
         self.assertEqual(self.model.roi_name_generator(), "roi_2")
@@ -230,12 +229,11 @@
     def test_WHEN_get_roi_called_with_non_existent_name_THEN_error_raised(self):
         with self.assertRaises(KeyError):
             self.model.get_roi("non_existent_roi")
-=======
+            
     @parameterized.expand([
         ("False", None, False),
         ("True", ImageStack(np.ones([10, 11, 12])), True),
     ])
     def test_WHEN_stack_value_set_THEN_can_export_returns_(self, _, image_stack, expected):
         self.model.set_stack(image_stack)
-        self.assertEqual(self.model.can_export(), expected)
->>>>>>> 9af54df3
+        self.assertEqual(self.model.can_export(), expected)