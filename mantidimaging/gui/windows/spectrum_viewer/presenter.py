# Copyright (C) 2021 ISIS Rutherford Appleton Laboratory UKRI
# SPDX - License - Identifier: GPL-3.0-or-later
from __future__ import annotations

import csv
from enum import Enum
from functools import partial
from typing import TYPE_CHECKING

from logging import getLogger

import numpy as np
<<<<<<< HEAD
from PyQt5.QtCore import QSignalBlocker, QTimer, QObject, pyqtSignal, QThread
=======
from PyQt5.QtCore import QSignalBlocker, Qt
>>>>>>> 132e2307

from mantidimaging.core.utility.sensible_roi import SensibleROI
from mantidimaging.gui.dialogs.async_task import start_async_task_view, TaskWorkerThread
from mantidimaging.gui.mvp_base import BasePresenter
from mantidimaging.gui.windows.spectrum_viewer.model import SpectrumViewerWindowModel, SpecType, ROI_RITS, ErrorMode, \
    ToFUnitMode, allowed_modes

if TYPE_CHECKING:
    from mantidimaging.gui.windows.spectrum_viewer.view import SpectrumViewerWindowView  # pragma: no cover
    from mantidimaging.gui.windows.main.view import MainWindowView  # pragma: no cover
    from mantidimaging.gui.windows.spectrum_viewer.spectrum_widget import SpectrumROI
    from mantidimaging.core.data import ImageStack
    from uuid import UUID
    from PyQt5.QtWidgets import QAction

LOG = getLogger(__name__)


class Worker(QObject):
    finished = pyqtSignal()

    def __init__(self, presenter: SpectrumViewerWindowPresenter):
        super().__init__()
        self.presenter = presenter

    def run(self):
        roi_name = list(self.presenter.roi_to_process_queue.keys())[0]
        roi = self.presenter.roi_to_process_queue[roi_name]
        chunk_size = 100
        if chunk_size > 0:
            nanInds = np.argwhere(np.isnan(self.presenter.image_nan_mask_dict[roi_name]))
            chunk_start = int(nanInds[0, 0])
            if len(nanInds) > chunk_size:
                chunk_end = int(nanInds[chunk_size, 0])
            else:
                chunk_end = int(nanInds[-1, 0]) + 1
        else:
            chunk_start, chunk_end = (0, -1)

        spectrum = self.presenter.model.get_spectrum(roi.as_sensible_roi(), self.presenter.spectrum_mode,
                                                     self.presenter.view.shuttercount_norm_enabled(), chunk_start,
                                                     chunk_end)

        for i in range(len(spectrum)):
            np.put(self.presenter.view.spectrum_widget.spectrum_data_dict[roi_name], chunk_start + i, spectrum[i])
            if np.isnan(spectrum[i]):
                self.presenter.image_nan_mask_dict[roi_name][chunk_start + i] = np.ma.masked
            else:
                np.put(self.presenter.image_nan_mask_dict[roi_name], chunk_start + i, spectrum[i])
        self.finished.emit()


class ExportMode(Enum):
    # Needs to match GUI tab order
    ROI_MODE = 0
    IMAGE_MODE = 1


class SpectrumViewerWindowPresenter(BasePresenter):
    """
    The presenter for the spectrum viewer window.

    This presenter is responsible for handling user interaction with the view and
    updating the model and view accordingly to look after the state of the window.
    """
    view: SpectrumViewerWindowView
    model: SpectrumViewerWindowModel
    spectrum_mode: SpecType = SpecType.SAMPLE
    current_stack_uuid: UUID | None = None
    current_norm_stack_uuid: UUID | None = None
    export_mode: ExportMode
    initial_sample_change: bool = True
    changed_roi: SpectrumROI
    stop_next_chunk = False
    image_nan_mask_dict: dict[str, np.ma.MaskedArray] = {}
    roi_to_process_queue: dict[str, SpectrumROI] = {}

    def __init__(self, view: SpectrumViewerWindowView, main_window: MainWindowView):
        super().__init__(view)

        self.view = view
        self.main_window = main_window
        self.model = SpectrumViewerWindowModel(self)
        self.export_mode = ExportMode.ROI_MODE
        self.main_window.stack_changed.connect(self.handle_stack_modified)

        self.handle_roi_change_timer = QTimer()
        self.handle_roi_change_timer.setSingleShot(True)
        self.handle_roi_change_timer.timeout.connect(self.handle_roi_moved)

    def handle_stack_modified(self) -> None:
        """
        Called when an image stack is modified somewhere else in MI, for example in the operations window
        """
        if self.current_stack_uuid:
            self.model.set_stack(self.main_window.get_stack(self.current_stack_uuid))
        else:
            return
        normalise_uuid = self.view.get_normalise_stack()
        if normalise_uuid is not None:
            try:
                norm_stack: ImageStack | None = self.main_window.get_stack(normalise_uuid)
            except RuntimeError:
                norm_stack = None
            self.model.set_normalise_stack(norm_stack)

        self.model.set_tof_unit_mode_for_stack()
        self.model.spectrum_cache.clear()
        self.model.get_spectrum(SensibleROI.from_list([0, 0, *self.model.get_image_shape()]), self.spectrum_mode,
                                self.view.shuttercount_norm_enabled())
        self.reset_units_menu()

        self.handle_tof_unit_change()
        self.show_new_sample()
        self.redraw_all_rois()

    def initial_roi_calc(self):
        spectrum = self.model.get_spectrum(SensibleROI.from_list([0, 0, *self.model.get_image_shape()]),
                                           self.spectrum_mode, self.view.shuttercount_norm_enabled())
        self.view.set_spectrum("roi", spectrum)
        self.update_fitting_spectrum("roi", reset_region=True)

    def handle_sample_change(self, uuid: UUID | None) -> None:
        """
        Called when the stack has been changed in the stack selector.
        """
        self.view.roi_form.exportTabs.setDisabled(uuid is None)

        if uuid == self.current_stack_uuid:
            return
        else:
            self.current_stack_uuid = uuid
        new_dataset_id = self.get_dataset_id_for_stack(uuid)

        if new_dataset_id:
            self.auto_find_flat_stack(new_dataset_id)
        else:
            self.view.current_dataset_id = None

        self.do_remove_roi()
        self.model.spectrum_cache.clear()
        if uuid is None:
            self.model.set_stack(None)
            self.view.clear()
            self.view.tof_mode_select_group.setEnabled(False)
            return

        self.model.set_stack(self.main_window.get_stack(uuid))
        self.model.get_spectrum(SensibleROI.from_list([0, 0, *self.model.get_image_shape()]), self.spectrum_mode,
                                self.view.shuttercount_norm_enabled())
        self.model.set_tof_unit_mode_for_stack()
        self.reset_units_menu()
        self.handle_tof_unit_change()
        normalise_uuid = self.view.get_normalise_stack()
        if normalise_uuid is not None:
            try:
                norm_stack: ImageStack | None = self.main_window.get_stack(normalise_uuid)
            except RuntimeError:
                norm_stack = None
            self.model.set_normalise_stack(norm_stack)
        self.do_add_roi()
        self.add_rits_roi()
        self.view.set_normalise_error(self.model.normalise_issue())
        self.set_shuttercount_error()
        self.show_new_sample()
        self.view.on_visibility_change()
        self.view.setup_roi_properties_spinboxes()

    def reset_units_menu(self) -> None:
        if self.model.tof_data is None:
            self.view.tof_mode_select_group.setEnabled(False)
            self.view.experimentSetupGroupBox.setEnabled(False)
            self.model.tof_mode = ToFUnitMode.IMAGE_NUMBER
            self.change_selected_menu_option("Image Index")
            self.view.tof_mode_select_group.setEnabled(False)
        else:
            self.view.tof_mode_select_group.setEnabled(True)
            self.view.experimentSetupGroupBox.setEnabled(True)

    def handle_normalise_stack_change(self, normalise_uuid: UUID | None) -> None:
        if normalise_uuid == self.current_norm_stack_uuid:
            return
        else:
            self.current_norm_stack_uuid = normalise_uuid

        if normalise_uuid is None:
            self.model.set_normalise_stack(None)
            return
        self.model.set_normalise_stack(self.main_window.get_stack(normalise_uuid))
        self.view.set_normalise_error(self.model.normalise_issue())
        self.set_shuttercount_error()
        if self.view.normalisation_enabled():
            self.redraw_all_rois()
            self.update_displayed_image(autoLevels=True)

    def auto_find_flat_stack(self, new_dataset_id: UUID) -> None:
        if self.view.current_dataset_id != new_dataset_id:
            self.view.current_dataset_id = new_dataset_id

            new_dataset = self.main_window.get_dataset(new_dataset_id)
            if new_dataset is not None:
                if new_dataset.flat_before is not None:
                    self.view.try_to_select_relevant_normalise_stack(new_dataset.flat_before.name)
                elif new_dataset.flat_after is not None:
                    self.view.try_to_select_relevant_normalise_stack(new_dataset.flat_after.name)

    def get_dataset_id_for_stack(self, stack_id: UUID | None) -> UUID | None:
        return None if stack_id is None else self.main_window.get_dataset_id_from_stack_uuid(stack_id)

    def update_displayed_image(self, autoLevels: bool = True) -> None:
        """Fetches the correct image (normalized or not) and updates the display."""
        averaged_image = (self.model.get_normalized_averaged_image()
                          if self.view.normalisation_enabled() else self.model.get_averaged_image())
        if averaged_image is None:
            image_shape = self.model.get_image_shape()
            averaged_image = np.zeros(image_shape, dtype=np.float32)
        self.view.set_image(averaged_image, autoLevels=autoLevels)

    def show_new_sample(self) -> None:
        """
        Show the new sample in the view and update the spectrum and
        image view accordingly. Resets the ROIs.
        """
        averaged_image = self.model.get_averaged_image()
        assert averaged_image is not None
        self.update_displayed_image(autoLevels=True)
        self.view.spectrum_widget.spectrum_plot_widget.add_range(*self.model.tof_plot_range)
        self.view.spectrum_widget.spectrum_plot_widget.set_image_index_range_label(*self.model.tof_range)
        self.view.auto_range_image()
        self.view.set_roi_properties()

    def handle_range_slide_moved(self, tof_range: tuple[float, float] | tuple[int, int]) -> None:
        self.model.tof_plot_range = tof_range
        if self.model.tof_mode == ToFUnitMode.IMAGE_NUMBER:
            self.model.tof_range = (int(tof_range[0]), int(tof_range[1]))
        else:
            assert self.model.tof_data is not None
            image_index_min = np.abs(self.model.tof_data - tof_range[0]).argmin()
            image_index_max = np.abs(self.model.tof_data - tof_range[1]).argmin()
            self.model.tof_range = tuple(sorted((image_index_min, image_index_max)))
        self.view.spectrum_widget.spectrum_plot_widget.set_image_index_range_label(*self.model.tof_range)
        self.view.spectrum_widget.spectrum_plot_widget.set_tof_range_label(*self.model.tof_plot_range)
        self.update_displayed_image(autoLevels=False)

    def handle_notify_roi_moved(self, roi: SpectrumROI) -> None:
        self.changed_roi = roi
        if self.changed_roi.name not in self.roi_to_process_queue.keys():
            self.roi_to_process_queue[self.changed_roi.name] = self.changed_roi
        spectrum = self.view.spectrum_widget.spectrum_data_dict[roi.name]
        if spectrum is not None:
            self.image_nan_mask_dict[roi.name] = np.ma.asarray(np.full(spectrum.shape[0], np.nan))
        self.model.clear_spectrum()
        self.view.show_visible_spectrums()
        self.view.spectrum_widget.spectrum.update()
        if not self.handle_roi_change_timer.isActive():
            self.handle_roi_change_timer.start(500)

    def handle_roi_moved(self) -> None:
        """
        Handle changes to any ROI position and size.
        """
        self.thread = QThread()
        self.worker = Worker(self)
        self.worker.moveToThread(self.thread)
        self.thread.started.connect(self.worker.run)
        self.worker.finished.connect(self.thread.quit)
        self.worker.finished.connect(self.worker.deleteLater)
        self.thread.finished.connect(self.thread.deleteLater)
        self.thread.finished.connect(self.thread_cleanup)
        self.thread.start()

    def thread_cleanup(self) -> None:
        self.view.show_visible_spectrums()
        self.view.spectrum_widget.spectrum.update()
        if np.isnan(self.image_nan_mask_dict[list(self.roi_to_process_queue.keys())[0]]).any():
            self.try_next_mean_chunk()
        else:
            if self.view.roiSelectionWidget.current_roi_name == list(self.roi_to_process_queue.keys())[0]:
                self.update_fitting_spectrum(list(self.roi_to_process_queue.keys())[0])
            self.roi_to_process_queue.pop(list(self.roi_to_process_queue.keys())[0])
        if len(self.roi_to_process_queue) > 0:
            self.try_next_mean_chunk()
        else:
            self.view.show_visible_spectrums()
            self.view.spectrum_widget.spectrum.update()

    def try_next_mean_chunk(self) -> None:
        if list(self.roi_to_process_queue.keys())[0] not in self.view.spectrum_widget.spectrum_data_dict.keys():
            return
        spectrum = self.image_nan_mask_dict[list(self.roi_to_process_queue.keys())[0]]
        if spectrum is not None:
            if np.isnan(spectrum).any():
                if not self.handle_roi_change_timer.isActive():
                    self.handle_roi_change_timer.start(10)
            else:
                self.model.store_spectrum(self.changed_roi.as_sensible_roi(), self.spectrum_mode,
                                          self.view.shuttercount_norm_enabled(), spectrum)

    def handle_roi_clicked(self, roi: SpectrumROI) -> None:
        if not roi.name == ROI_RITS:
            self.view.table_view.select_roi(roi.name)
            self.view.set_roi_properties()

    def update_fitting_spectrum(self, roi_name: str, reset_region: bool = False) -> None:
        """
        Fetches the spectrum data for the selected ROI and updates the fitting display plot.
        """
        if roi_name not in self.view.spectrum_widget.roi_dict:
            return
        roi = self.view.spectrum_widget.get_roi(roi_name)
        tof_data = self.model.tof_data
        if tof_data is None:
            return

        image = (self.model.get_normalized_averaged_image()
                 if self.view.normalisation_enabled() else self.model.get_averaged_image())

        self.fitting_spectrum = self.model.get_spectrum(roi, self.spectrum_mode)
        self.view.fittingDisplayWidget.update_plot(tof_data, self.fitting_spectrum, label=roi_name, image=image)
        wavelength_range = float(np.min(tof_data)), float(np.max(tof_data))
        roi_widget = self.view.spectrum_widget.roi_dict[roi_name]
        self.view.fittingDisplayWidget.show_roi_on_thumbnail_from_widget(roi_widget)
        self.setup_fitting_model()
        self.view.fittingDisplayWidget.update_labels(wavelength_range=wavelength_range)
        if reset_region:
            self.view.fittingDisplayWidget.set_default_region(tof_data, self.fitting_spectrum)

    def redraw_spectrum(self, name: str) -> None:
        """
        Redraw the spectrum with the given name
        """
        roi = self.view.spectrum_widget.get_roi(name)
        spectrum = self.model.get_spectrum(roi, self.spectrum_mode, self.view.shuttercount_norm_enabled())
        self.view.set_spectrum(name, spectrum)

    def redraw_all_rois(self) -> None:
        """
        Redraw all ROIs and spectrum plots
        """
        for roi_name, roi_widget in self.view.spectrum_widget.roi_dict.items():
            if not roi_widget.isVisible():
                continue
            widget_roi = self.view.spectrum_widget.get_roi(roi_name)
            spectrum = self.model.get_spectrum(widget_roi, self.spectrum_mode, self.view.shuttercount_norm_enabled())
            self.view.set_spectrum(roi_name, spectrum)

    def handle_button_enabled(self) -> None:
        """
        Enable the export button if the current stack is not None and normalisation is valid
        """
        has_stack = self.model.has_stack()
        normalisation_on = self.view.normalisation_enabled()
        normalisation_no_error = (normalisation_on and self.model.normalise_issue() == "") or not normalisation_on

        self.view.roi_form.exportButton.setEnabled(has_stack and normalisation_no_error)
        self.view.roi_form.exportButtonRITS.setEnabled(has_stack and normalisation_on and normalisation_no_error)
        self.view.roi_form.addBtn.setEnabled(has_stack)
        self.view.normalise_ShutterCount_CheckBox.setEnabled(has_stack and normalisation_on and normalisation_no_error)
        if not self.view.normalise_ShutterCount_CheckBox.isEnabled():
            self.view.normalise_ShutterCount_CheckBox.setChecked(False)

    def handle_export_csv(self) -> None:
        path = self.view.get_csv_filename()
        if not path:
            return
        path = path.with_suffix(".csv") if path.suffix != ".csv" else path
        rois = {roi.name: roi.as_sensible_roi() for roi in self.view.spectrum_widget.roi_dict.values()}

        self.model.save_csv(
            path,
            rois,
            normalise=self.spectrum_mode == SpecType.SAMPLE_NORMED,
            normalise_with_shuttercount=self.view.shuttercount_norm_enabled(),
        )

    def handle_rits_export(self) -> None:
        """
        Handle the export of the current spectrum to a RITS file format
        """
        error_mode = ErrorMode.get_by_value(self.view.transmission_error_mode)

        if self.view.image_output_mode == "2D Binned":
            path = self.view.get_rits_export_directory()
            if path is None:
                LOG.debug("No path selected, aborting export")
                return
            roi = self.view.spectrum_widget.get_roi(ROI_RITS)
            run_function = partial(
                self.model.save_rits_images,
                path,
                error_mode,
                self.view.bin_size,
                self.view.bin_step,
                roi,
                normalise=self.view.shuttercount_norm_enabled(),
            )
            start_async_task_view(self.view, run_function, self._async_save_done)
        else:
            path = self.view.get_rits_export_filename()
            if path is None:
                LOG.debug("No path selected, aborting export")
                return
            if path and path.suffix != ".dat":
                path = path.with_suffix(".dat")
            roi = self.view.spectrum_widget.get_roi(ROI_RITS)
            self.model.save_single_rits_spectrum(path, error_mode, roi)

    def _async_save_done(self, task: TaskWorkerThread) -> None:
        if task.error is not None:
            self.view.show_error_dialog(f"Operation failed: {task.error}")

    def handle_enable_normalised(self, enabled: bool) -> None:
        if enabled:
            self.spectrum_mode = SpecType.SAMPLE_NORMED
        else:
            self.spectrum_mode = SpecType.SAMPLE
        self.redraw_all_rois()
        self.view.display_normalise_error()
        self.update_displayed_image(autoLevels=True)

    def set_shuttercount_error(self, enabled: bool = False) -> None:
        """
        Set ShutterCount error message when a valid normalisation stack has been selected and
        shuttercount correction has been toggled on and redraw all ROIs to ensure the spectrum
        is updated when ShutterCount correction is toggled between enabled and disabled states.
        """
        if self.spectrum_mode is SpecType.SAMPLE_NORMED:
            self.view.set_shuttercount_error(self.model.shuttercount_issue() if enabled else "")
            self.redraw_all_rois()

    def get_roi_names(self) -> list[str]:
        """
        @return: list of ROI names
        """
        return list(self.view.spectrum_widget.roi_dict.keys())

    def do_add_roi(self) -> None:
        """
        Add a new ROI to the spectrum
        """
        roi_name = self.model.roi_name_generator()
        if roi_name in self.view.spectrum_widget.roi_dict:
            raise ValueError(f"ROI name already exists: {roi_name}")
        height, width = self.model.get_image_shape()
        roi = SensibleROI.from_list([0, 0, width, height])
        self.view.spectrum_widget.add_roi(roi, roi_name)
        spectrum = self.model.get_spectrum(roi, self.spectrum_mode, self.view.shuttercount_norm_enabled())
        self.view.set_spectrum(roi_name, spectrum)
        self.view.auto_range_image()
        self.do_add_roi_to_table(roi_name)
        self.view.update_roi_dropdown()

    def change_roi_colour(self, roi_name: str, new_colour: tuple[int, int, int, int]) -> None:
        """
        Change the colour of a given ROI in both the spectrum widget and the table.

        @param roi_name: Name of the ROI to change color.
        @param new_colour: The new color for the ROI.
        """
        if roi_name in self.view.spectrum_widget.roi_dict:
            self.view.spectrum_widget.roi_dict[roi_name].colour = new_colour
        self.view.table_view.update_roi_color(roi_name, new_colour)
        self.view.on_visibility_change()

    def add_rits_roi(self) -> None:
        """
        Add the RITS ROI to the spectrum widget and initialize it with default dimensions.
        """
        roi = SensibleROI.from_list([0, 0, *self.model.get_image_shape()])
        self.view.spectrum_widget.add_roi(roi, ROI_RITS)
        self.view.set_spectrum(ROI_RITS,
                               self.model.get_spectrum(roi, self.spectrum_mode, self.view.shuttercount_norm_enabled()))
        self.view.set_roi_visibility_flags(ROI_RITS, visible=False)
        self.update_fitting_spectrum(ROI_RITS, reset_region=True)

    def do_add_roi_to_table(self, roi_name: str) -> None:
        """
        Add a given ROI to the table by ROI name

        @param roi_name: Name of the ROI to add
        """
        roi_colour = self.view.spectrum_widget.roi_dict[roi_name].colour
        self.view.add_roi_table_row(roi_name, roi_colour)

    def do_remove_roi(self, roi_name: str | None = None) -> None:
        """
        Remove a given ROI from the table by ROI name or all ROIs from
        the table if no name is passed as an argument

        @param roi_name: Name of the ROI to remove
        """
        if roi_name is None:
            for name in list(self.get_roi_names()):
                self.view.spectrum_widget.remove_roi(name)
            self.view.spectrum_widget.roi_dict.clear()
            self.model.remove_all_roi()
        else:
            self.view.spectrum_widget.remove_roi(roi_name)
        self.view.update_roi_dropdown()

    def handle_export_tab_change(self, index: int) -> None:
        self.export_mode = ExportMode(index)
        self.view.on_visibility_change()

    def handle_tof_unit_change(self) -> None:
        self.model.set_relevant_tof_units()
        tof_axis_label = allowed_modes[self.view.tof_units_mode]["label"]
        self.view.spectrum_widget.spectrum_plot_widget.set_tof_axis_label(tof_axis_label)
        self.refresh_spectrum_plot()

    def handle_tof_unit_change_via_menu(self) -> None:
        self.model.tof_mode = allowed_modes[self.view.tof_units_mode]["mode"]
        self.handle_tof_unit_change()

    def refresh_spectrum_plot(self) -> None:
        self.view.show_visible_spectrums()
        self.view.spectrum_widget.spectrum_plot_widget.add_range(*self.model.tof_plot_range)
        self.view.spectrum_widget.spectrum_plot_widget.set_image_index_range_label(*self.model.tof_range)
        self.view.auto_range_image()

    def handle_experiment_setup_properties_change(self) -> None:
        self.model.units.target_to_camera_dist = self.view.experimentSetupFormWidget.flight_path
        self.model.units.data_offset = self.view.experimentSetupFormWidget.time_delay * 1e-6
        self.model.set_relevant_tof_units()
        self.refresh_spectrum_plot()

    def change_selected_menu_option(self, opt: str) -> None:
        for action in self.view.tof_mode_select_group.actions():
            with QSignalBlocker(action):
                if action.objectName() == opt:
                    self.check_action(action, True)
                else:
                    self.check_action(action, False)

    def do_adjust_roi(self) -> None:
        new_roi = self.view.roi_form.roi_properties_widget.to_roi()
        roi_name = self.view.table_view.current_roi_name
        self.view.spectrum_widget.adjust_roi(new_roi, roi_name)
        self.handle_notify_roi_moved(self.view.spectrum_widget.roi_dict[roi_name])

    @staticmethod
    def check_action(action: QAction, param: bool) -> None:
        action.setChecked(param)

    def setup_fitting_model(self) -> None:
        param_names = self.model.fitting_engine.get_parameter_names()
        self.view.scalable_roi_widget.set_parameters(param_names)
        self.view.exportDataTableWidget.set_parameters(param_names)

    def get_init_params_from_roi(self):
        fitting_region = self.view.get_fitting_region()
        init_params = self.model.fitting_engine.get_init_params_from_roi(fitting_region)
        self.view.scalable_roi_widget.set_parameter_values(init_params)
        self.show_initial_fit()
        roi_name = self.view.roiSelectionWidget.current_roi_name
        self.view.exportDataTableWidget.update_roi_data(roi_name=roi_name, params=init_params, status="Initial")

    def show_initial_fit(self):
        init_params = self.view.scalable_roi_widget.get_initial_param_values()
        xvals = self.model.tof_data
        init_fit = self.model.fitting_engine.model.evaluate(xvals, init_params)
        self.view.fittingDisplayWidget.show_init_fit(xvals, init_fit)

    def run_region_fit(self) -> None:
        assert self.model.tof_data is not None
        init_params = self.view.scalable_roi_widget.get_initial_param_values()
        fitting_region = self.view.get_fitting_region()
        fitting_slice = slice(*np.searchsorted(self.model.tof_data, (fitting_region[0], fitting_region[1])))
        xvals = self.model.tof_data[fitting_slice]
        yvals = self.fitting_spectrum[fitting_slice]

        result = self.model.fitting_engine.find_best_fit(xvals, yvals, init_params)
        self.view.scalable_roi_widget.set_fitted_parameter_values(result)
        self.show_fit(list(result.values()))
        roi_name = self.view.roiSelectionWidget.current_roi_name
        self.view.exportDataTableWidget.update_roi_data(roi_name=roi_name, params=result, status="Fitted")

    def show_fit(self, params: list[float]) -> None:
        assert self.model.tof_data is not None
        xvals = self.model.tof_data
        init_fit = self.model.fitting_engine.model.evaluate(xvals, params)
        self.view.fittingDisplayWidget.show_init_fit(xvals, init_fit)

    def handle_export_table(self) -> None:
        """
        Export the ROI fitting results table to CSV.
        """
        path = self.view.get_csv_filename()
        if not path:
            return
        path = path.with_suffix(".csv") if path.suffix != ".csv" else path
        selected_roi = self.view.exportSettingsWidget.selected_area()
        model = self.view.exportDataTableWidget.model

        with open(path, 'w', newline='') as file:
            writer = csv.writer(file)
            headers = [model.headerData(i, Qt.Horizontal) for i in range(model.columnCount())]
            writer.writerow(headers)
            for row in range(model.rowCount()):
                roi_name = model.item(row, 0).text()
                if selected_roi != "All" and roi_name != selected_roi:
                    continue
                row_data = [model.item(row, col).text() for col in range(model.columnCount())]
                writer.writerow(row_data)<|MERGE_RESOLUTION|>--- conflicted
+++ resolved
@@ -10,11 +10,7 @@
 from logging import getLogger
 
 import numpy as np
-<<<<<<< HEAD
-from PyQt5.QtCore import QSignalBlocker, QTimer, QObject, pyqtSignal, QThread
-=======
-from PyQt5.QtCore import QSignalBlocker, Qt
->>>>>>> 132e2307
+from PyQt5.QtCore import QSignalBlocker, QTimer, QObject, pyqtSignal, QThread, Qt
 
 from mantidimaging.core.utility.sensible_roi import SensibleROI
 from mantidimaging.gui.dialogs.async_task import start_async_task_view, TaskWorkerThread
