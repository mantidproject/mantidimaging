<<<<<<< HEAD
from enum import Enum, auto
=======
from contextlib import contextmanager
>>>>>>> 5d82aaf4
from logging import getLogger
from typing import TYPE_CHECKING, Dict, List

from PyQt5.QtWidgets import QWidget

from mantidimaging.core.utility.data_containers import ScalarCoR, Degrees, Slope
from mantidimaging.gui.dialogs.async_task import start_async_task_view
from mantidimaging.gui.dialogs.cor_inspection.view import CORInspectionDialogView
from mantidimaging.gui.mvp_base import BasePresenter
from mantidimaging.gui.windows.recon.model import ReconstructWindowModel

LOG = getLogger(__name__)

if TYPE_CHECKING:
    from mantidimaging.gui.windows.recon.view import ReconstructWindowView


class Notifications(Enum):
    RECONSTRUCT_VOLUME = auto()
    RECONSTRUCT_SLICE = auto()
    RECONSTRUCT_USER_CLICK = auto()
    COR_FIT = auto()
    SET_ALL_ROW_VALUES = auto()
    CLEAR_ALL_CORS = auto()
    REMOVE_SELECTED_COR = auto()
    CALCULATE_CORS_FROM_MANUAL_TILT = auto()
    ALGORITHM_CHANGED = auto()
    CROP_TO_ROI = auto()
    UPDATE_PROJECTION = auto()
    ADD_COR = auto()
    REFINE_COR = auto()


class ReconstructWindowPresenter(BasePresenter):
    ERROR_STRING = "COR/Tilt finding failed: {}"
    view: 'ReconstructWindowView'
    _ignore_stack_change: bool = False

    # When reconstructing a new stack is added to the list,
    # this triggers set_stack_uuid, but for some reason
    # in that case only, that makes the tilt line go mad
    # and start triggering infinite Qt transforms with null.
    # To avoid figuring out why - we just stop the set_stack_uuid
    # from executing after reconstruct volume.
    # PS. Hiding, resetting or redrawing the tilt line and/or the
    # projection image doesn't fix it
    _ignore_stack_change: bool = False

    def __init__(self, view: 'ReconstructWindowView', main_window):
        super(ReconstructWindowPresenter, self).__init__(view)
        self.view = view
        self.model = ReconstructWindowModel(self.view.cor_table_model)
        self.allowed_recon_kwargs: Dict[str, List[str]] = self.model.load_allowed_recon_kwargs()
        self.restricted_arg_widgets: Dict[str, List[QWidget]] = {
            'filter_name': [self.view.filterName, self.view.filterNameLabel],
            'num_iter': [self.view.numIter, self.view.numIterLabel],
        }
        self.main_window = main_window

    def notify(self, notification, slice_idx=None):
        try:
            if notification == Notifications.RECONSTRUCT_VOLUME:
                self.do_reconstruct_volume()
            elif notification == Notifications.RECONSTRUCT_SLICE:
                self.do_reconstruct_slice()
            elif notification == Notifications.RECONSTRUCT_USER_CLICK:
                self.do_user_click_recon(slice_idx)
            elif notification == Notifications.COR_FIT:
                self.do_cor_fit()
            elif notification == Notifications.SET_ALL_ROW_VALUES:
                self.do_set_all_row_values()
            elif notification == Notifications.CLEAR_ALL_CORS:
                self.do_clear_all_cors()
            elif notification == Notifications.REMOVE_SELECTED_COR:
                self.do_remove_selected_cor()
            elif notification == Notifications.CALCULATE_CORS_FROM_MANUAL_TILT:
                self.do_calculate_cors_from_manual_tilt()
            elif notification == Notifications.ALGORITHM_CHANGED:
                self.do_algorithm_changed()
            elif notification == Notifications.CROP_TO_ROI:
                self.do_crop_to_roi()
            elif notification == Notifications.UPDATE_PROJECTION:
                self.do_update_projection()
            elif notification == Notifications.ADD_COR:
                self.do_add_cor()
            elif notification == Notifications.REFINE_COR:
                self._do_refine_selected_cor()

        except Exception as err:
            self.show_error(str(err))

    def do_algorithm_changed(self):
        allowed_args = self.allowed_recon_kwargs[self.view.algorithm_name]
        for arg, widgets in self.restricted_arg_widgets.items():
            if arg in allowed_args:
                for widget in widgets:
                    widget.show()
            else:
                for widget in widgets:
                    widget.hide()

    def set_stack_uuid(self, uuid):
<<<<<<< HEAD
        if self.ignore_stack_change:
=======
        if self._ignore_stack_change:
>>>>>>> 5d82aaf4
            return
        self.view.reset_image_recon_preview()
        self.view.clear_cor_table()
        stack = self.view.get_stack_visualiser(uuid)
        self.set_stack(stack)
        if stack is not None:
            self.view.reset_slice_and_tilt(self.model.get_initial_slice_index())
        # find a cor for the middle
        self.view.add_cor_table_row(0, self.model.preview_slice_idx, self.model.last_cor.value)
        self.do_reconstruct_slice()

    def set_stack(self, stack):
        self.model.initial_select_data(stack)
        self.view.set_results(ScalarCoR(0.0), Degrees(0.0), Slope(0.0))
        self.do_update_projection()

    def set_preview_projection_idx(self, idx):
        self.model.preview_projection_idx = idx
        self.do_update_projection()

    def set_row(self, row):
        self.model.selected_row = row

    def set_preview_slice_idx(self, idx):
        self.model.preview_slice_idx = idx
        self.do_update_projection()
        self.do_reconstruct_slice()

    def do_crop_to_roi(self):
        self.model.update_roi_from_stack()
        self.view.set_results(ScalarCoR(0.0), Degrees(0.0), Slope(0.0))
        self.do_update_projection()

    def do_update_projection(self):
        img_data = self.model.sample[self.model.preview_projection_idx] \
            if self.model.sample is not None else None

        self.view.update_image_preview(img_data,
                                       self.model.preview_slice_idx,
                                       self.model.tilt_angle,
                                       self.model.roi)

    def do_add_cor(self):
        row = self.model.selected_row
        # FIXME why doesn't add get one form the regression?!
        cor = self.model.get_me_a_cor()
        self.view.add_cor_table_row(row, self.model.preview_slice_idx, cor.value)

    def do_reconstruct_volume(self):
        if not self.model.has_results:
            raise ValueError("Fit is not performed on the data, therefore the CoR cannot be found for each slice.")

        start_async_task_view(self.view, self.model.run_full_recon, self._on_volume_recon_done,
                              {'algorithm': self.view.algorithm_name,
                               'recon_filter': self.view.filter_name,
                               'num_iter': self.view.num_iter})

    def do_reconstruct_slice(self, cor=None, slice_idx=None):
        if slice_idx is None:
            slice_idx = self.model.preview_slice_idx

        # If no COR is provided and there are regression results then calculate
        # the COR for the selected preview slice
        cor = self.model.get_me_a_cor(cor)

        data = self.model.run_preview_recon(slice_idx, cor, self.view.algorithm_name, self.view.filter_name)
        self.view.update_image_recon_preview(data)

    def do_user_click_recon(self, slice_idx):
        self.model.preview_slice_idx = slice_idx
        self.do_reconstruct_slice(slice_idx=slice_idx)

    def _do_refine_selected_cor(self):
        slice_idx = self.model.preview_slice_idx

        dialog = CORInspectionDialogView(self.view, self.model.images, slice_idx, self.model.last_cor)

        res = dialog.exec()
        LOG.debug('COR refine dialog result: {}'.format(res))
        if res == CORInspectionDialogView.Accepted:
            new_cor = dialog.optimal_rotation_centre
            LOG.debug('New optimal rotation centre: {}'.format(new_cor))
            self.model.data_model.set_cor_at_slice(slice_idx, new_cor.value)
            self.model.last_cor = new_cor
            # Update reconstruction preview with new COR
            self.do_reconstruct_slice(new_cor, slice_idx)

    def do_cor_fit(self):
        start_async_task_view(self.view, self.model.do_fit, self._on_finding_done)

    def _on_finding_done(self, task):
        log = getLogger(__name__)

        if task.was_successful():
            self.view.set_results(*self.model.get_results())
            self.do_update_projection()
            self.do_reconstruct_slice()
        else:
            msg = self.ERROR_STRING.format(task.error)
            log.error(msg)
            self.show_error(msg)

    def _on_volume_recon_done(self, task):
<<<<<<< HEAD

        self.view.show_recon_volume(task.result)
=======
        with self.ignore_stack_change():
            self.view.show_recon_volume(task.result)
>>>>>>> 5d82aaf4

    def do_set_all_row_values(self):
        if self.view.cor_table_model.empty:
            return
        self.model.set_all_cors(self.model.cor_for_current_preview_slice)

    def do_clear_all_cors(self):
        self.view.clear_cor_table()
        self.model.reset_selected_row()

    def do_remove_selected_cor(self):
        self.view.remove_selected_cor()

    def set_last_cor(self, cor):
        self.model.last_cor = ScalarCoR(cor)

    def do_calculate_cors_from_manual_tilt(self):
        cor = ScalarCoR(self.view.resultCor.value())
        tilt = Degrees(self.view.resultTilt.value())
        self.model.set_precalculated(cor, tilt)
        self.view.set_results(*self.model.get_results())
        for idx, point in enumerate(self.model.data_model.iter_points()):
            self.view.set_table_point(idx, point.slice_index, point.cor)
        self.do_reconstruct_slice()

<<<<<<< HEAD
    @property
    def ignore_stack_change(self):
        """
        Whether to ignore the stack change signal by the view.

        :return: Returns True only the first time it's called. Afterwards
                 `self.ignore_next_stack_change` needs to be called again
        """
        if self._ignore_stack_change:
            self._ignore_stack_change = False
            return True
        else:
            return False

    def ignore_next_stack_change(self):
        # When a new stack is added to the list,
        # this triggers set_stack_uuid. For some reason
        # that makes the projection view go mad
        # and starts triggering infinite Qt transforms with null.
        # To avoid figuring out why - we just stop the set_stack_uuid
        # from executing after the stack list has been changed
        # PS. Hiding, resetting or redrawing the tilt line and/or the
        # projection image doesn't fix it
        self._ignore_stack_change = True
=======
    @contextmanager
    def ignore_stack_change(self):
        try:
            self._ignore_stack_change = True
            yield
        finally:
            self._ignore_stack_change = False
>>>>>>> 5d82aaf4
<|MERGE_RESOLUTION|>--- conflicted
+++ resolved
@@ -1,8 +1,4 @@
-<<<<<<< HEAD
 from enum import Enum, auto
-=======
-from contextlib import contextmanager
->>>>>>> 5d82aaf4
 from logging import getLogger
 from typing import TYPE_CHECKING, Dict, List
 
@@ -39,16 +35,6 @@
 class ReconstructWindowPresenter(BasePresenter):
     ERROR_STRING = "COR/Tilt finding failed: {}"
     view: 'ReconstructWindowView'
-    _ignore_stack_change: bool = False
-
-    # When reconstructing a new stack is added to the list,
-    # this triggers set_stack_uuid, but for some reason
-    # in that case only, that makes the tilt line go mad
-    # and start triggering infinite Qt transforms with null.
-    # To avoid figuring out why - we just stop the set_stack_uuid
-    # from executing after reconstruct volume.
-    # PS. Hiding, resetting or redrawing the tilt line and/or the
-    # projection image doesn't fix it
     _ignore_stack_change: bool = False
 
     def __init__(self, view: 'ReconstructWindowView', main_window):
@@ -105,11 +91,7 @@
                     widget.hide()
 
     def set_stack_uuid(self, uuid):
-<<<<<<< HEAD
         if self.ignore_stack_change:
-=======
-        if self._ignore_stack_change:
->>>>>>> 5d82aaf4
             return
         self.view.reset_image_recon_preview()
         self.view.clear_cor_table()
@@ -213,13 +195,7 @@
             self.show_error(msg)
 
     def _on_volume_recon_done(self, task):
-<<<<<<< HEAD
-
         self.view.show_recon_volume(task.result)
-=======
-        with self.ignore_stack_change():
-            self.view.show_recon_volume(task.result)
->>>>>>> 5d82aaf4
 
     def do_set_all_row_values(self):
         if self.view.cor_table_model.empty:
@@ -245,7 +221,6 @@
             self.view.set_table_point(idx, point.slice_index, point.cor)
         self.do_reconstruct_slice()
 
-<<<<<<< HEAD
     @property
     def ignore_stack_change(self):
         """
@@ -269,13 +244,4 @@
         # from executing after the stack list has been changed
         # PS. Hiding, resetting or redrawing the tilt line and/or the
         # projection image doesn't fix it
-        self._ignore_stack_change = True
-=======
-    @contextmanager
-    def ignore_stack_change(self):
-        try:
-            self._ignore_stack_change = True
-            yield
-        finally:
-            self._ignore_stack_change = False
->>>>>>> 5d82aaf4
+        self._ignore_stack_change = True