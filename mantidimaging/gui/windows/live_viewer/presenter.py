# Copyright (C) 2021 ISIS Rutherford Appleton Laboratory UKRI
# SPDX - License - Identifier: GPL-3.0-or-later
from __future__ import annotations

from pathlib import Path
from typing import TYPE_CHECKING
from collections.abc import Callable
from logging import getLogger
import numpy as np
import tifffile
from PyQt5.QtCore import pyqtSignal, QObject, QThread, QTimer
from astropy.io import fits

from imagecodecs._deflate import DeflateError

from mantidimaging.gui.mvp_base import BasePresenter
from mantidimaging.gui.windows.live_viewer.model import LiveViewerWindowModel, Image_Data
from mantidimaging.core.operations.loader import load_filter_packages
from mantidimaging.core.data import ImageStack

if TYPE_CHECKING:
    from mantidimaging.gui.windows.live_viewer.view import LiveViewerWindowView  # pragma: no cover
    from mantidimaging.gui.windows.main.view import MainWindowView  # pragma: no cover

logger = getLogger(__name__)


class Worker(QObject):
    finished = pyqtSignal()

    def __init__(self, presenter: LiveViewerWindowPresenter):
        super().__init__()
        self.presenter = presenter

    def run(self):
        self.presenter.model.calc_mean_chunk(100)
        self.finished.emit()


class LiveViewerWindowPresenter(BasePresenter):
    """
    The presenter for the Live Viewer window.

    This presenter is responsible for handling user interaction with the view and
    updating the model and view accordingly to look after the state of the window.
    """
    view: LiveViewerWindowView
    model: LiveViewerWindowModel
    op_func: Callable
    thread: QThread
    worker: Worker

    def __init__(self, view: LiveViewerWindowView, main_window: MainWindowView):
        super().__init__(view)

        self.view = view
        self.main_window = main_window
        self.model = LiveViewerWindowModel(self)
        self.selected_image: Image_Data | None = None
        self.filters = {f.filter_name: f for f in load_filter_packages()}

        self.handle_roi_change_timer = QTimer()
        self.handle_roi_change_timer.setSingleShot(True)
        self.handle_roi_change_timer.timeout.connect(self.handle_roi_moved)

        self.model.image_cache.use_loading_function(self.load_image_from_path)

    def close(self) -> None:
        """Close the window."""
        if self.model is not None:
            self.model.close()
        self.model = None  # type: ignore # Presenter instance to be destroyed -type can be inconsistent
        self.view = None  # type: ignore # Presenter instance to be destroyed -type can be inconsistent

    def set_dataset_path(self, path: Path) -> None:
        """Set the path to the dataset."""
        self.model.path = path

    def clear_label(self) -> None:
        """Clear the label."""
        self.view.label_active_filename.setText("")

    def handle_deleted(self) -> None:
        """Handle the deletion of the image."""
        self.view.remove_image()
        self.clear_label()
        self.view.live_viewer.z_slider.set_range(0, 1)
        self.view.live_viewer.show_error(None)

    def update_image_list(self, images_list: list[Image_Data]) -> None:
        """Update the image in the view."""
        if not images_list:
            self.handle_deleted()
            self.view.set_load_as_dataset_enabled(False)
        else:
            if not self.view.live_viewer.roi_object and self.view.intensity_action.isChecked():
                self.view.live_viewer.add_roi()
            self.model.roi = self.view.live_viewer.get_roi()
            self.model.images = images_list
            if images_list[-1].image_path not in self.model.mean_paths:
                try:
                    image_data = self.model.image_cache.load_image(images_list[-1])
                    self.model.add_mean(images_list[-1], image_data)
                except (OSError, KeyError, ValueError, DeflateError) as error:
                    message = f"{type(error).__name__} reading image: {images_list[-1].image_path}: {error}"
                    logger.error(message)
            self.update_intensity(self.model.mean)
            self.view.set_image_range((0, len(images_list) - 1))
            self.view.set_image_index(len(images_list) - 1)
            self.view.set_load_as_dataset_enabled(True)

    def select_image(self, index: int) -> None:
        if not self.model.images:
            return
        self.selected_image = self.model.images[index]
        if not self.selected_image:
            return
        image_timestamp = self.selected_image.image_modified_time_stamp
        self.view.label_active_filename.setText(f"{self.selected_image.image_name} - {image_timestamp}")

        self.display_image(self.selected_image)

    def display_image(self, image_data_obj: Image_Data) -> None:
        """
        Display image in the view after validating contents
        """
        try:
<<<<<<< HEAD
            image_data = self.load_image(image_path)
        except (OSError, KeyError, ValueError, TiffFileError, DeflateError, TypeError) as error:
            message = f"{type(error).__name__} reading image: {image_path}: {error}"
=======
            image_data = self.model.image_cache.load_image(image_data_obj)
        except (OSError, KeyError, ValueError, DeflateError) as error:
            message = f"{type(error).__name__} reading image: {image_data_obj.image_path}: {error}"
>>>>>>> 1166cb4a
            logger.error(message)
            self.view.remove_image()
            self.view.live_viewer.show_error(message)
            return
        image_data = self.perform_operations(image_data)
        if image_data.size == 0:
            message = "reading image: {image_path}: Image has zero size"
            logger.error("reading image: %s: Image has zero size", image_data_obj.image_path)
            self.view.remove_image()
            self.view.live_viewer.show_error(message)
            return
        self.view.show_most_recent_image(image_data)
        self.view.live_viewer.show_error(None)

    @staticmethod
    def load_image_from_path(image_path: Path) -> np.ndarray:
        """
        Load a .Tif, .Tiff or .Fits file only if it exists
        and returns as an ndarray
        """
        if image_path.suffix.lower() in [".tif", ".tiff"]:
            with tifffile.TiffFile(image_path) as tif:
                image_data = tif.asarray()
            return image_data
        elif image_path.suffix.lower() == ".fits":
            with fits.open(image_path) as fits_hdul:
                image_data = fits_hdul[0].data
            return image_data
        else:
            raise ValueError(f"Unsupported file type: {image_path.suffix}")

    def update_image_modified(self, image_path: Path) -> None:
        """
        Update the displayed image when the file is modified
        """
        if self.selected_image and image_path == self.selected_image.image_path:
            self.display_image(self.selected_image)

    def update_image_operation(self) -> None:
        """
        Reload the current image if an operation has been performed on the current image
        """
        if self.selected_image is not None:
            self.display_image(self.selected_image)

    def convert_image_to_imagestack(self, image_data) -> ImageStack:
        """
        Convert the single image to an imagestack so the Operations framework can be used
        """
        image_data_shape = image_data.shape
        image_data_temp = np.zeros(shape=(1, image_data_shape[0], image_data_shape[1]))
        image_data_temp[0] = image_data
        return ImageStack(image_data_temp)

    def perform_operations(self, image_data) -> np.ndarray:
        if not self.view.filter_params:
            return image_data
        image_stack = self.convert_image_to_imagestack(image_data)
        for operation in self.view.filter_params:
            op_class = self.filters[operation]
            op_func = op_class.filter_func
            op_params = self.view.filter_params[operation]["params"]
            op_func(image_stack, **op_params)
        return image_stack.slice_as_array(0)[0]

    def load_as_dataset(self) -> None:
        if self.model.images:
            image_dir = self.model.images[0].image_path.parent
            self.main_window.show_image_load_dialog_with_path(str(image_dir))

    def update_intensity(self, spec_data: list | np.ndarray) -> None:
        self.view.intensity_profile.clearPlots()
        self.view.intensity_profile.plot(spec_data)

    def handle_roi_moved(self) -> None:
        roi = self.view.live_viewer.get_roi()
        if roi != self.model.roi:
            self.model.clear_mean_partial()
        self.model.roi = roi
        self.set_roi_enabled(False)
        self.run_mean_chunk_calc()

    def run_mean_chunk_calc(self) -> None:
        self.thread = QThread()
        self.worker = Worker(self)
        self.worker.moveToThread(self.thread)
        self.thread.started.connect(self.worker.run)
        self.worker.finished.connect(self.thread.quit)
        self.worker.finished.connect(self.worker.deleteLater)
        self.thread.finished.connect(self.thread.deleteLater)
        self.thread.finished.connect(self.thread_cleanup)
        self.thread.start()

    def thread_cleanup(self) -> None:
        self.update_intensity_with_mean()
        self.set_roi_enabled(True)
        self.try_next_mean_chunk()

    def handle_notify_roi_moved(self) -> None:
        self.model.clear_mean_partial()
        if not self.handle_roi_change_timer.isActive():
            self.handle_roi_change_timer.start(10)

    def update_intensity_with_mean(self) -> None:
        self.view.intensity_profile.clearPlots()
        self.view.intensity_profile.plot(self.model.mean)

    def set_roi_enabled(self, enable: bool):
        if self.view.live_viewer.roi_object is not None:
            self.view.live_viewer.roi_object.roi.blockSignals(not enable)

    def try_next_mean_chunk(self) -> None:
        if np.isnan(self.model.mean).any():
            if not self.handle_roi_change_timer.isActive():
                self.handle_roi_change_timer.start(10)<|MERGE_RESOLUTION|>--- conflicted
+++ resolved
@@ -125,15 +125,9 @@
         Display image in the view after validating contents
         """
         try:
-<<<<<<< HEAD
             image_data = self.load_image(image_path)
         except (OSError, KeyError, ValueError, TiffFileError, DeflateError, TypeError) as error:
             message = f"{type(error).__name__} reading image: {image_path}: {error}"
-=======
-            image_data = self.model.image_cache.load_image(image_data_obj)
-        except (OSError, KeyError, ValueError, DeflateError) as error:
-            message = f"{type(error).__name__} reading image: {image_data_obj.image_path}: {error}"
->>>>>>> 1166cb4a
             logger.error(message)
             self.view.remove_image()
             self.view.live_viewer.show_error(message)
