--- conflicted
+++ resolved
@@ -79,44 +79,27 @@
         Try to open the NeXus file and display its contents on the view.
         """
         file_path = self.view.filePathLineEdit.text()
-<<<<<<< HEAD
-        with h5py.File(file_path, "r") as self.nexus_file:
-            self.tomo_entry = self._look_for_nxtomo_entry()
-            if self.tomo_entry is None:
-                return
-
-            self.data = self._look_for_tomo_data_and_update_view(DATA_PATH, 2)
-            if self.data is None:
-                return
-
-            self.image_key_dataset = self._look_for_tomo_data_and_update_view(IMAGE_KEY_PATH, 0)
-            if self.image_key_dataset is None:
-                return
-
-            rotation_angles = self._look_for_tomo_data_and_update_view(ROTATION_ANGLE_PATH, 1)
-            if rotation_angles is not None:
-                if "units" not in rotation_angles.attrs.keys():
-                    logger.warning("No unit information found for rotation angles. Will infer from array values.")
-                    self._read_rotation_angles(rotation_angles, np.abs(rotation_angles).max() > 2 * np.pi)
-                else:
-                    self._read_rotation_angles(rotation_angles, "deg" in rotation_angles.attrs["units"])
-
-            self._get_data_from_image_key()
-            self.title = self._find_data_title()
-=======
         try:
             with h5py.File(file_path, "r") as self.nexus_file:
                 self.tomo_entry = self._look_for_nxtomo_entry()
                 if self.tomo_entry is None:
                     return
 
-                self.data = self._look_for_tomo_data_and_update_view(DATA_PATH, 1)
+                self.data = self._look_for_tomo_data_and_update_view(DATA_PATH, 2)
                 if self.data is None:
                     return
 
                 self.image_key_dataset = self._look_for_tomo_data_and_update_view(IMAGE_KEY_PATH, 0)
                 if self.image_key_dataset is None:
                     return
+
+                rotation_angles = self._look_for_tomo_data_and_update_view(ROTATION_ANGLE_PATH, 1)
+                if rotation_angles is not None:
+                    if "units" not in rotation_angles.attrs.keys():
+                        logger.warning("No unit information found for rotation angles. Will infer from array values.")
+                        self._read_rotation_angles(rotation_angles, np.abs(rotation_angles).max() > 2 * np.pi)
+                    else:
+                        self._read_rotation_angles(rotation_angles, "deg" in rotation_angles.attrs["units"])
 
                 self._get_data_from_image_key()
                 self.title = self._find_data_title()
@@ -125,7 +108,6 @@
             logger.error(unable_message)
             self.view.show_data_error(unable_message)
             self.view.disable_ok_button()
->>>>>>> 28dd4a1c
 
     def _read_rotation_angles(self, rotation_angles: h5py.Dataset, degrees: bool):
         """
@@ -144,7 +126,6 @@
         Create a missing data message and display it on the view.
         :param field: The name of the field that couldn't be found in the NeXus file.
         """
-<<<<<<< HEAD
         if "rotation_angle" in field:
             error_msg = _missing_data_message(field)
             logger.warning(error_msg)
@@ -152,12 +133,7 @@
             error_msg = _missing_data_message("required " + field)
             logger.error(error_msg)
 
-        self.view.show_missing_data_error(error_msg)
-=======
-        error_msg = _missing_data_message(field)
-        logger.error(error_msg)
         self.view.show_data_error(error_msg)
->>>>>>> 28dd4a1c
 
     def _look_for_tomo_data_and_update_view(self, field: str,
                                             position: int) -> Optional[Union[h5py.Group, h5py.Dataset]]:
