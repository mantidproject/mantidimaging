--- conflicted
+++ resolved
@@ -85,17 +85,13 @@
         images.filenames = filenames
         return True
 
-<<<<<<< HEAD
     def do_nexus_saving(self, dataset_id: uuid.UUID, path: str, sample_name: str):
         if dataset_id in self.datasets and isinstance(self.datasets[dataset_id], StrictDataset):
             saver.nexus_save(self.datasets[dataset_id], path, sample_name)  # type: ignore
         else:
             raise RuntimeError(f"Failed to get StrictDataset with ID {dataset_id}")
 
-    def set_image_data_by_uuid(self, images_id: uuid.UUID, new_data: np.ndarray) -> None:
-=======
     def set_image_data_by_uuid(self, images_id: uuid.UUID, new_stack: ImageStack) -> None:
->>>>>>> e888d224
         """
         Updates the data of an existing dataset/images object.
         :param images_id: The id of the image to update.
