# Copyright (C) 2021 ISIS Rutherford Appleton Laboratory UKRI
# SPDX - License - Identifier: GPL-3.0-or-later
import uuid
from logging import getLogger
from typing import Dict, Optional, List, Union, NoReturn

import numpy as np

from mantidimaging.core.data import Images
from mantidimaging.core.data.dataset import StrictDataset, MixedDataset
from mantidimaging.core.io import loader, saver
from mantidimaging.core.utility.data_containers import LoadingParameters, ProjectionAngles

logger = getLogger(__name__)


def _matching_dataset_attribute(dataset_attribute: Optional[Images], images_id: uuid.UUID) -> bool:
    return isinstance(dataset_attribute, Images) and dataset_attribute.id == images_id


class MainWindowModel(object):
    def __init__(self):
        super().__init__()
        self.datasets: Dict[uuid.UUID, Union[MixedDataset, StrictDataset]] = {}

    def get_images_by_uuid(self, images_uuid: uuid.UUID) -> Optional[Images]:
        for dataset in self.datasets.values():
            for image in dataset.all:
                if images_uuid == image.id:
                    return image
        return None

    def do_load_dataset(self, parameters: LoadingParameters, progress) -> StrictDataset:
        sample = loader.load_p(parameters.sample, parameters.dtype, progress)
        ds = StrictDataset(sample)

        sample._is_sinograms = parameters.sinograms
        sample.pixel_size = parameters.pixel_size

        if parameters.sample.log_file:
            ds.sample.log_file = loader.load_log(parameters.sample.log_file)

        if parameters.flat_before:
            flat_before = loader.load_p(parameters.flat_before, parameters.dtype, progress)
            ds.flat_before = flat_before
            if parameters.flat_before.log_file:
                flat_before.log_file = loader.load_log(parameters.flat_before.log_file)
        if parameters.flat_after:
            flat_after = loader.load_p(parameters.flat_after, parameters.dtype, progress)
            ds.flat_after = flat_after
            if parameters.flat_after.log_file:
                flat_after.log_file = loader.load_log(parameters.flat_after.log_file)

        if parameters.dark_before:
            dark_before = loader.load_p(parameters.dark_before, parameters.dtype, progress)
            ds.dark_before = dark_before
        if parameters.dark_after:
            dark_after = loader.load_p(parameters.dark_after, parameters.dtype, progress)
            ds.dark_after = dark_after

        if parameters.proj_180deg:
            sample.proj180deg = loader.load_p(parameters.proj_180deg, parameters.dtype, progress)

        self.datasets[ds.id] = ds
        return ds

    def load_images(self, file_path: str, progress) -> MixedDataset:
        images = loader.load_stack(file_path, progress)
        sd = MixedDataset([images])
        self.datasets[sd.id] = sd
        return sd

    def do_images_saving(self, images_id, output_dir, name_prefix, image_format, overwrite, pixel_depth, progress):
        images = self.get_images_by_uuid(images_id)
        if images is None:
            self.raise_error_when_images_not_found(images_id)
        filenames = saver.save(images,
                               output_dir=output_dir,
                               name_prefix=name_prefix,
                               overwrite_all=overwrite,
                               out_format=image_format,
                               pixel_depth=pixel_depth,
                               progress=progress)
        images.filenames = filenames
        return True

    def set_image_data_by_uuid(self, images_id: uuid.UUID, new_data: np.ndarray) -> None:
        """
        Updates the data of an existing dataset/images object.
        :param images_id: The id of the image to update.
        :param new_data: The new image data.
        """
        for dataset in self.datasets.values():
            if images_id in dataset:
                dataset.replace(images_id, new_data)
                return
        self.raise_error_when_images_not_found(images_id)

    def add_180_deg_to_dataset(self, dataset_id: uuid.UUID, _180_deg_file: str) -> Images:
        """
        Loads to 180 projection and adds this to a given Images ID.
        :param dataset_id: The ID of the Dataset.
        :param _180_deg_file: The location of the 180 projection.
        :return: The loaded 180 Image object.
        """
        if dataset_id in self.datasets:
            dataset = self.datasets[dataset_id]
        else:
            raise RuntimeError(f"Failed to get Dataset with ID {dataset_id}")

        if not isinstance(dataset, StrictDataset):
            raise RuntimeError(f"Wrong dataset type passed to add 180 method: {dataset_id}")

        _180_deg = loader.load(file_names=[_180_deg_file]).sample
        dataset.proj180deg = _180_deg
        return _180_deg

    def add_projection_angles_to_sample(self, images_id: uuid.UUID, proj_angles: ProjectionAngles):
        images = self.get_images_by_uuid(images_id)
        if images is None:
            self.raise_error_when_images_not_found(images_id)
        images.set_projection_angles(proj_angles)

    def raise_error_when_images_not_found(self, images_id: uuid.UUID) -> NoReturn:
        raise RuntimeError(f"Failed to get Images with ID {images_id}")

    def add_log_to_sample(self, images_id: uuid.UUID, log_file: str):
        images = self.get_images_by_uuid(images_id)
        if images is None:
            raise RuntimeError
        log = loader.load_log(log_file)
        log.raise_if_angle_missing(images.filenames)
        images.log_file = log

    def _remove_dataset(self, dataset_id: uuid.UUID):
        """
        Removes a dataset and the image stacks it contains from the model.
        :param dataset_id: The dataset ID.
        """
        del self.datasets[dataset_id]

    def remove_container(self, container_id: uuid.UUID) -> Optional[List[uuid.UUID]]:
        """
        Removes a container from the model.
        :param container_id: The ID of the dataset or image stack.
        :return: A list of the IDs of all the image stacks that were deleted from the model if a match was found, None
            otherwise.
        """
        if container_id in self.datasets:
            stacks_in_dataset = self.datasets[container_id].all_image_ids
            self._remove_dataset(container_id)
            return stacks_in_dataset
        else:
            for dataset in self.datasets.values():
                if container_id in dataset:
                    dataset.delete_stack(container_id)
                    return [container_id]
        self.raise_error_when_images_not_found(container_id)
        return None

<<<<<<< HEAD
    def add_dataset_to_model(self, dataset: Union[StrictDataset, MixedDataset]):
=======
    def add_dataset_to_model(self, dataset: Union[Dataset, StackDataset]) -> None:
>>>>>>> 367c6a41
        self.datasets[dataset.id] = dataset

    @property
    def image_ids(self) -> List[uuid.UUID]:
        images = []
        for dataset in self.datasets.values():
            images += dataset.all
        return [image.id for image in images if image is not None]

    def add_recon_to_dataset(self, recon_data: Images, stack_id: uuid.UUID):
        for dataset in self.datasets.values():
            if stack_id in dataset:
                dataset.recons.append(recon_data)
                return
        self.raise_error_when_images_not_found(stack_id)<|MERGE_RESOLUTION|>--- conflicted
+++ resolved
@@ -158,11 +158,7 @@
         self.raise_error_when_images_not_found(container_id)
         return None
 
-<<<<<<< HEAD
-    def add_dataset_to_model(self, dataset: Union[StrictDataset, MixedDataset]):
-=======
-    def add_dataset_to_model(self, dataset: Union[Dataset, StackDataset]) -> None:
->>>>>>> 367c6a41
+    def add_dataset_to_model(self, dataset: Union[StrictDataset, MixedDataset]) -> None:
         self.datasets[dataset.id] = dataset
 
     @property
