--- conflicted
+++ resolved
@@ -140,13 +140,8 @@
     def test_create_new_stack_images(self):
         self.view.model_changed.emit = mock.Mock()
         images = generate_images()
-<<<<<<< HEAD
         self.presenter.create_strict_dataset_stack_windows(images)
-        self.assertEqual(1, len(self.presenter.stacks))
-=======
-        self.presenter.create_new_stack(images)
         self.assertEqual(1, len(self.presenter.stack_visualisers))
->>>>>>> d850db2f
         self.view.model_changed.emit.assert_called_once()
 
     @mock.patch("mantidimaging.gui.windows.main.presenter.QApplication")
@@ -163,13 +158,8 @@
         self.view.create_stack_window.side_effect = [first_stack_window, second_stack_window]
 
         self.view.model_changed.emit = mock.Mock()
-<<<<<<< HEAD
         self.presenter.create_strict_dataset_stack_windows(first_images)
-        self.assertEqual(1, len(self.presenter.stacks))
-=======
-        self.presenter.create_new_stack(first_images)
         self.assertEqual(1, len(self.presenter.stack_visualisers))
->>>>>>> d850db2f
         self.view.model_changed.emit.assert_called_once()
 
         self.presenter.create_strict_dataset_stack_windows(second_images)
@@ -375,7 +365,7 @@
     def test_get_stack_names(self):
         stack_names = [f"window title {str(i)}" for i in range(5)]
         self.create_mock_stacks_with_names(stack_names)
-        self.assertListEqual(self.presenter.stack_visualiser_names, stack_names)
+        self.assertListEqual(self.presenter.stack_names, stack_names)
 
     def test_get_stack_with_images_success(self):
         mock_stack = mock.Mock()
@@ -415,9 +405,13 @@
         self.model.add_180_deg_to_dataset.return_value = _180_deg = generate_images((1, 200, 200))
         self.presenter.add_child_item_to_tree_view = mock.Mock()
 
-        self.presenter.add_180_deg_file_to_dataset(dataset_id, filename_for_180)
+        self.presenter.add_180_deg_to_dataset(dataset_id, filename_for_180)
         self.model.add_180_deg_to_dataset.assert_called_once_with(dataset_id, filename_for_180)
         self.presenter.add_child_item_to_tree_view.assert_called_once_with(dataset_id, _180_deg.id, "180")
+
+    def test_add_180_deg_to_dataset_failure(self):
+        self.model.add_180_deg_to_dataset.return_value = None
+        self.assertIsNone(self.presenter.add_180_deg_to_dataset("doesn't-exist", "path/to/180"))
 
     def test_add_projection_angles_to_stack_success(self):
         mock_stack = mock.Mock()
@@ -477,7 +471,7 @@
         mock_stack.presenter.images.metadata = metadata = {"metadata": 2}
         stack_id = "stack-id"
         self.presenter.stack_visualisers = {stack_id: mock_stack}
-        self.assertIs(self.presenter.get_stack_visualiser_history(stack_id), metadata)
+        self.assertIs(self.presenter.get_stack_history(stack_id), metadata)
 
     def test_get_all_stack_visualisers_with_180deg_proj(self):
         mock_stacks = [mock.Mock() for _ in range(3)]
@@ -567,9 +561,9 @@
         dataset_1.name = "dataset-1"
         dataset_2 = StrictDataset(generate_images())
         dataset_2.name = "dataset-2"
-        stack_dataset = MixedDataset([generate_images()])
-
-        self.model.datasets = {"id1": dataset_1, "id2": dataset_2, "id3": stack_dataset}
+        mixed_dataset = MixedDataset([generate_images()])
+
+        self.model.datasets = {"id1": dataset_1, "id2": dataset_2, "id3": mixed_dataset}
 
         dataset_list = self.presenter.dataset_list
         assert len(dataset_list) == 2
