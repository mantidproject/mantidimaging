--- conflicted
+++ resolved
@@ -446,7 +446,17 @@
 
         self.assertIsNone(self.model.get_existing_180_id(sd.id))
 
-<<<<<<< HEAD
+    def test_matching_dataset_attribute_returns_true_for_matching_ids(self):
+        images = generate_images()
+        assert _matching_dataset_attribute(images, images.id)
+
+    def test_matching_dataset_attribute_returns_false_for_different_ids(self):
+        images = generate_images()
+        assert not _matching_dataset_attribute(images, uuid.uuid4())
+
+    def test_matching_dataset_attribute_returns_false_for_none(self):
+        assert not _matching_dataset_attribute(None, uuid.uuid4())
+
     def test_do_nexus_saving_fails_from_no_dataset(self):
         with self.assertRaises(RuntimeError):
             self.model.do_nexus_saving("bad-dataset-id", "path", "sample-name")
@@ -466,16 +476,4 @@
         sample_name = "sample-name"
 
         self.model.do_nexus_saving(sd.id, path, sample_name)
-        nexus_save.assert_called_once_with(sd, path, sample_name)
-=======
-    def test_matching_dataset_attribute_returns_true_for_matching_ids(self):
-        images = generate_images()
-        assert _matching_dataset_attribute(images, images.id)
-
-    def test_matching_dataset_attribute_returns_false_for_different_ids(self):
-        images = generate_images()
-        assert not _matching_dataset_attribute(images, uuid.uuid4())
-
-    def test_matching_dataset_attribute_returns_false_for_none(self):
-        assert not _matching_dataset_attribute(None, uuid.uuid4())
->>>>>>> e888d224
+        nexus_save.assert_called_once_with(sd, path, sample_name)