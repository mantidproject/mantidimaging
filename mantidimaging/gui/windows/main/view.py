# Copyright (C) 2020 ISIS Rutherford Appleton Laboratory UKRI
# SPDX - License - Identifier: GPL-3.0-or-later

from logging import getLogger

from mantidimaging.core.utility.cuda_check import check_cuda
from mantidimaging.core.utility.projection_angle_parser import ProjectionAngleFileParser
from typing import Optional
from uuid import UUID

from PyQt5 import QtCore, QtGui, QtWidgets
from PyQt5.QtCore import pyqtSignal
from PyQt5.QtGui import QIcon
from PyQt5.QtWidgets import QAction, QDialog, QInputDialog, QLabel, QMessageBox, QMenu, QDockWidget, QFileDialog

from mantidimaging.gui.utility.qt_helpers import populate_menu
from mantidimaging.gui.widgets.stack_selector_dialog.stack_selector_dialog import StackSelectorDialog

from mantidimaging.core.data import Images
from mantidimaging.core.utility.version_check import versions
from mantidimaging.gui.dialogs.multiple_stack_select.view import MultipleStackSelect
from mantidimaging.gui.mvp_base import BaseMainWindowView
from mantidimaging.gui.windows.load_dialog import MWLoadDialog
from mantidimaging.gui.windows.main.presenter import MainWindowPresenter
from mantidimaging.gui.windows.main.presenter import Notification as PresNotification
from mantidimaging.gui.windows.main.save_dialog import MWSaveDialog
from mantidimaging.gui.windows.operations import FiltersWindowView
from mantidimaging.gui.windows.recon import ReconstructWindowView
from mantidimaging.gui.windows.stack_choice.compare_presenter import StackComparePresenter
from mantidimaging.gui.windows.stack_visualiser import StackVisualiserView
from mantidimaging.gui.windows.welcome_screen.presenter import WelcomeScreenPresenter

LOG = getLogger(__file__)


class MainWindowView(BaseMainWindowView):
    NOT_THE_LATEST_VERSION = "This is not the latest version"
    UNCAUGHT_EXCEPTION = "Uncaught exception"

    active_stacks_changed = pyqtSignal()
    backend_message = pyqtSignal(bytes)

    menuFile: QMenu
    menuWorkflow: QMenu
    menuImage: QMenu
    menuHelp: QMenu

    actionRecon: QAction
    actionFilters: QAction
    actionCompareImages: QAction
    actionSampleLoadLog: QAction
    actionLoadProjectionAngles: QAction
    actionLoad180deg: QAction
    actionLoad: QAction
    actionSave: QAction
    actionExit: QAction

    filters: Optional[FiltersWindowView] = None
    recon: Optional[ReconstructWindowView] = None

    load_dialogue: Optional[MWLoadDialog] = None
    save_dialogue: Optional[MWSaveDialog] = None

    actionDebug_Me: QAction

    def __init__(self):
        super(MainWindowView, self).__init__(None, "gui/ui/main_window.ui")

        self.setAttribute(QtCore.Qt.WA_DeleteOnClose)
        self.setWindowTitle("Mantid Imaging")

        self.presenter = MainWindowPresenter(self)

        status_bar = self.statusBar()
        self.status_bar_label = QLabel("", self)
        status_bar.addPermanentWidget(self.status_bar_label)

        self.setup_shortcuts()
        self.update_shortcuts()

        if versions.get_conda_installed_label() != "main":
            self.setWindowTitle("Mantid Imaging Unstable")
            self.setWindowIcon(QIcon("./images/mantid_imaging_unstable_64px.png"))

<<<<<<< HEAD
        self.use_cuda = check_cuda()
=======
        if WelcomeScreenPresenter.show_today():
            self.show_about()
>>>>>>> 008ca57f

    def setup_shortcuts(self):
        self.actionLoad.triggered.connect(self.show_load_dialogue)
        self.actionSampleLoadLog.triggered.connect(self.load_sample_log_dialog)
        self.actionLoad180deg.triggered.connect(self.load_180_deg_dialog)
        self.actionLoadProjectionAngles.triggered.connect(self.load_projection_angles)
        self.actionSave.triggered.connect(self.show_save_dialogue)
        self.actionExit.triggered.connect(self.close)

        self.menuImage.aboutToShow.connect(self.populate_image_menu)

        self.actionOnlineDocumentation.triggered.connect(self.open_online_documentation)
        self.actionAbout.triggered.connect(self.show_about)

        self.actionFilters.triggered.connect(self.show_filters_window)
        self.actionRecon.triggered.connect(self.show_recon_window)

        self.actionCompareImages.triggered.connect(self.show_stack_select_dialog)

        self.active_stacks_changed.connect(self.update_shortcuts)

        self.actionDebug_Me.triggered.connect(self.attach_debugger)

    def populate_image_menu(self):
        self.menuImage.clear()
        current_stack = self.current_showing_stack()
        if current_stack is None:
            self.menuImage.addAction("No stack loaded!")
        else:
            populate_menu(self.menuImage, current_stack.actions)

    def current_showing_stack(self) -> Optional[StackVisualiserView]:
        for stack in self.findChildren(StackVisualiserView):
            if not stack.visibleRegion().isEmpty():
                return stack
        return None

    def update_shortcuts(self):
        enabled = len(self.presenter.stack_names) > 0
        self.actionSave.setEnabled(enabled)
        self.actionSampleLoadLog.setEnabled(enabled)
        self.actionLoad180deg.setEnabled(enabled)
        self.actionLoadProjectionAngles.setEnabled(enabled)
        self.menuWorkflow.setEnabled(enabled)
        self.menuImage.setEnabled(enabled)

    @staticmethod
    def open_online_documentation():
        url = QtCore.QUrl("https://mantidproject.github.io/mantidimaging/")
        QtGui.QDesktopServices.openUrl(url)

    def show_about(self):
        welcome_window = WelcomeScreenPresenter(self)
        welcome_window.show()

    def show_load_dialogue(self):
        self.load_dialogue = MWLoadDialog(self)
        self.load_dialogue.show()

    def load_sample_log_dialog(self):
        stack_selector = StackSelectorDialog(main_window=self,
                                             title="Stack Selector",
                                             message="Which stack is the log being loaded for?")
        # Was closed without accepting (e.g. via x button or ESC)
        if QDialog.Accepted != stack_selector.exec():
            return
        stack_to_add_log_to = stack_selector.selected_stack

        # Open file dialog
        file_filter = "Log File (*.txt *.log)"
        selected_file, _ = QFileDialog.getOpenFileName(caption="Log to be loaded",
                                                       filter=f"{file_filter};;All (*.*)",
                                                       initialFilter=file_filter)
        # Cancel/Close was clicked
        if selected_file == "":
            return

        self.presenter.add_log_to_sample(stack_name=stack_to_add_log_to, log_file=selected_file)

        QMessageBox.information(self, "Load complete", f"{selected_file} was loaded as a log into "
                                f"{stack_to_add_log_to}.")

    def load_180_deg_dialog(self):
        stack_selector = StackSelectorDialog(main_window=self,
                                             title="Stack Selector",
                                             message="Which stack is the 180 degree projection being loaded for?")
        # Was closed without accepting (e.g. via x button or ESC)
        if QDialog.Accepted != stack_selector.exec():
            return
        stack_to_add_180_deg_to = stack_selector.selected_stack

        # Open file dialog
        file_filter = "Image File (*.tif *.tiff)"
        selected_file, _ = QFileDialog.getOpenFileName(caption="180 Degree Image",
                                                       filter=f"{file_filter};;All (*.*)",
                                                       initialFilter=file_filter)
        # Cancel/Close was clicked
        if selected_file == "":
            return

        _180_dataset = self.presenter.add_180_deg_to_sample(stack_name=stack_to_add_180_deg_to,
                                                            _180_deg_file=selected_file)
        self.create_new_stack(_180_dataset, self.presenter.create_stack_name(selected_file))

    LOAD_PROJECTION_ANGLES_DIALOG_MESSAGE = "Which stack are the projection angles in DEGREES being loaded for?"
    LOAD_PROJECTION_ANGLES_FILE_DIALOG_CAPTION = "File with projection angles in DEGREES"

    def load_projection_angles(self):
        stack_selector = StackSelectorDialog(main_window=self,
                                             title="Stack Selector",
                                             message=self.LOAD_PROJECTION_ANGLES_DIALOG_MESSAGE)
        # Was closed without accepting (e.g. via x button or ESC)
        if QDialog.Accepted != stack_selector.exec():
            return

        stack_name = stack_selector.selected_stack

        selected_file, _ = QFileDialog.getOpenFileName(caption=self.LOAD_PROJECTION_ANGLES_FILE_DIALOG_CAPTION,
                                                       filter="All (*.*)")
        if selected_file == "":
            return

        pafp = ProjectionAngleFileParser(selected_file)
        projection_angles = pafp.get_projection_angles()

        self.presenter.add_projection_angles_to_sample(stack_name, projection_angles)
        QMessageBox.information(self, "Load complete", f"Angles from {selected_file} were loaded into into "
                                f"{stack_name}.")

    def execute_save(self):
        self.presenter.notify(PresNotification.SAVE)

    def execute_load(self):
        self.presenter.notify(PresNotification.LOAD)

    def show_save_dialogue(self):
        self.save_dialogue = MWSaveDialog(self, self.stack_list)
        self.save_dialogue.show()

    def show_recon_window(self):
        if not self.recon:
            self.recon = ReconstructWindowView(self, self.use_cuda)
            self.recon.show()
        else:
            self.recon.activateWindow()
            self.recon.raise_()

    def show_filters_window(self):
        if not self.filters:
            self.filters = FiltersWindowView(self)
            self.filters.show()
        else:
            self.filters.activateWindow()
            self.filters.raise_()

    @property
    def stack_list(self):
        return self.presenter.stack_list

    @property
    def stack_names(self):
        return self.presenter.stack_names

    def get_stack_visualiser(self, stack_uuid):
        return self.presenter.get_stack_visualiser(stack_uuid)

    def get_images_from_stack_uuid(self, stack_uuid) -> Images:
        return self.presenter.get_stack_visualiser(stack_uuid).presenter.images

    def get_all_stack_visualisers(self):
        return self.presenter.get_all_stack_visualisers()

    def get_all_stack_visualisers_with_180deg_proj(self):
        return self.presenter.get_all_stack_visualisers_with_180deg_proj()

    def get_stack_history(self, stack_uuid):
        return self.presenter.get_stack_history(stack_uuid)

    def create_new_stack(self, images: Images, title: str):
        self.presenter.create_new_stack(images, title)

    def update_stack_with_images(self, images: Images):
        self.presenter.update_stack_with_images(images)

    def get_stack_with_images(self, images: Images) -> StackVisualiserView:
        return self.presenter.get_stack_with_images(images)

    def create_stack_window(self,
                            stack: Images,
                            title: str,
                            position=QtCore.Qt.TopDockWidgetArea,
                            floating=False) -> QDockWidget:
        dock = QDockWidget(title, self)

        # this puts the new stack window into the centre of the window
        self.setCentralWidget(dock)

        # add the dock widget into the main window
        self.addDockWidget(position, dock)

        # we can get the stack visualiser widget with dock_widget.widget
        dock.setWidget(StackVisualiserView(self, dock, stack))

        dock.setFloating(floating)

        return dock

    def remove_stack(self, obj: StackVisualiserView):
        getLogger(__name__).debug("Removing stack with uuid %s", obj.uuid)
        self.presenter.notify(PresNotification.REMOVE_STACK, uuid=obj.uuid)

    def rename_stack(self, current_name: str, new_name: str):
        self.presenter.notify(PresNotification.RENAME_STACK, current_name=current_name, new_name=new_name)

    def closeEvent(self, event):
        """
        Handles a request to quit the application from the user.
        """
        should_close = True

        if self.presenter.have_active_stacks:
            # Show confirmation box asking if the user really wants to quit if
            # they have data loaded
            msg_box = QtWidgets.QMessageBox.question(self,
                                                     "Quit",
                                                     "Are you sure you want to quit with loaded data?",
                                                     defaultButton=QtWidgets.QMessageBox.No)
            should_close = msg_box == QtWidgets.QMessageBox.Yes

        if should_close:
            # Pass close event to parent
            super(MainWindowView, self).closeEvent(event)

        else:
            # Ignore the close event, keeping window open
            event.ignore()

    def uncaught_exception(self, user_error_msg, log_error_msg):
        QtWidgets.QMessageBox.critical(self, self.UNCAUGHT_EXCEPTION, f"{user_error_msg}")
        getLogger(__name__).error(log_error_msg)

    def attach_debugger(self):
        port, accepted = QInputDialog.getInt(self, "Debug port", "Get PyCharm debug listen port", value=25252)
        if accepted:
            import pydevd_pycharm
            pydevd_pycharm.settrace('ndlt1104.isis.cclrc.ac.uk', port=port, stdoutToServer=True, stderrToServer=True)

    def show_stack_select_dialog(self):
        dialog = MultipleStackSelect(self)
        if dialog.exec() == QDialog.Accepted:
            one = self.presenter.get_stack_visualiser(dialog.stack_one.current()).presenter.images
            two = self.presenter.get_stack_visualiser(dialog.stack_two.current()).presenter.images

            stack_choice = StackComparePresenter(one, two, self)
            stack_choice.show()

    def set_images_in_stack(self, uuid: UUID, images: Images):
        self.presenter.set_images_in_stack(uuid, images)

    def find_images_stack_title(self, images: Images) -> str:
        return self.presenter.get_stack_with_images(images).name<|MERGE_RESOLUTION|>--- conflicted
+++ resolved
@@ -82,12 +82,10 @@
             self.setWindowTitle("Mantid Imaging Unstable")
             self.setWindowIcon(QIcon("./images/mantid_imaging_unstable_64px.png"))
 
-<<<<<<< HEAD
-        self.use_cuda = check_cuda()
-=======
         if WelcomeScreenPresenter.show_today():
             self.show_about()
->>>>>>> 008ca57f
+
+        self.use_cuda = check_cuda()
 
     def setup_shortcuts(self):
         self.actionLoad.triggered.connect(self.show_load_dialogue)
