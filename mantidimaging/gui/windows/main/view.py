--- conflicted
+++ resolved
@@ -48,12 +48,8 @@
     actionFilters: QAction
     actionSavuFilters: QAction
     actionCompareImages: QAction
-<<<<<<< HEAD
     actionSampleLoadLog: QAction
-=======
-    actionLoadLog: QAction
     actionLoadProjectionAngles: QAction
->>>>>>> b00b650d
     actionLoad180deg: QAction
     actionLoad: QAction
     actionSave: QAction
