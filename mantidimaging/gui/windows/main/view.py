--- conflicted
+++ resolved
@@ -1,27 +1,18 @@
 # Copyright (C) 2020 ISIS Rutherford Appleton Laboratory UKRI
 # SPDX - License - Identifier: GPL-3.0-or-later
-<<<<<<< HEAD
-=======
-
->>>>>>> 68832651
+
 import os
 from logging import getLogger
 from typing import Optional
 from uuid import UUID
 
 from PyQt5 import QtCore, QtGui, QtWidgets
-from PyQt5.QtCore import pyqtSignal
-<<<<<<< HEAD
+from PyQt5.QtCore import pyqtSignals
 from PyQt5.QtGui import QIcon, QDragEnterEvent, QDropEvent
 from PyQt5.QtWidgets import QAction, QDialog, QLabel, QMessageBox, QMenu, QDockWidget, QFileDialog
 
 from mantidimaging.gui.utility.qt_helpers import populate_menu
 from mantidimaging.gui.widgets.stack_selector_dialog.stack_selector_dialog import StackSelectorDialog
-=======
-from PyQt5.QtGui import QIcon
-from PyQt5.QtWidgets import QAction, QDialog, QDockWidget, QFileDialog, QLabel, QMenu, QMessageBox
->>>>>>> 68832651
-
 from mantidimaging.core.data import Images
 from mantidimaging.core.utility import finder
 from mantidimaging.core.utility.projection_angle_parser import ProjectionAngleFileParser
@@ -87,11 +78,8 @@
         self.setup_shortcuts()
         self.update_shortcuts()
 
-<<<<<<< HEAD
         self.setAcceptDrops(True)
-=======
         base_path = os.path.join(finder.get_external_location(__file__), finder.ROOT_PACKAGE)
->>>>>>> 68832651
 
         if versions.get_conda_installed_label() != "main":
             self.setWindowTitle("Mantid Imaging Unstable")
