--- conflicted
+++ resolved
@@ -1,8 +1,5 @@
 from logging import getLogger
-<<<<<<< HEAD
-=======
 from typing import Optional
->>>>>>> 32dead01
 
 import matplotlib
 from PyQt5 import Qt, QtCore, QtGui, QtWidgets
@@ -17,13 +14,6 @@
 from mantidimaging.gui.windows.savu_filters.view import SavuFiltersWindowView
 from mantidimaging.gui.windows.stack_visualiser import StackVisualiserView
 from mantidimaging.gui.windows.tomopy_recon import TomopyReconWindowView
-<<<<<<< HEAD
-=======
-from .load_dialog import MWLoadDialog
-from .presenter import MainWindowPresenter
-from .presenter import Notification as PresNotification
-from .save_dialog import MWSaveDialog
->>>>>>> 32dead01
 
 
 class MainWindowView(BaseMainWindowView):
@@ -33,7 +23,7 @@
     save_dialogue: MWSaveDialog
 
     def __init__(self):
-        super(MainWindowView, self).__init__(None, 'gui/ui/main_window.ui')
+        super(MainWindowView, self).__init__(None, "gui/ui/main_window.ui")
 
         self.setAttribute(QtCore.Qt.WA_DeleteOnClose)
         self.setWindowTitle("Mantid Imaging")
@@ -54,12 +44,7 @@
         self.actionSave.triggered.connect(self.show_save_dialogue)
         self.actionExit.triggered.connect(self.close)
 
-<<<<<<< HEAD
         self.actionOnlineDocumentation.triggered.connect(self.open_online_documentation)
-=======
-        self.actionOnlineDocumentation.triggered.connect(
-            self.open_online_documentation)
->>>>>>> 32dead01
         self.actionAbout.triggered.connect(self.show_about)
 
         self.actionCorTilt.triggered.connect(self.show_cor_tilt_window)
@@ -74,17 +59,21 @@
 
     @staticmethod
     def open_online_documentation():
-        url = QtCore.QUrl('https://mantidproject.github.io/mantidimaging/')
+        url = QtCore.QUrl("https://mantidproject.github.io/mantidimaging/")
         QtGui.QDesktopServices.openUrl(url)
 
     def show_about(self):
         from mantidimaging import __version__ as version_no
+
         msg_box = QtWidgets.QMessageBox(self)
         msg_box.setWindowTitle("About MantidImaging")
         msg_box.setTextFormat(QtCore.Qt.RichText)
-        msg_box.setText('<a href="https://github.com/mantidproject/mantidimaging">MantidImaging</a>'
-                        '<br>Version: <a href="https://github.com/mantidproject/mantidimaging/releases/tag/{0}">{0}</a>'
-                        .format(version_no))
+        msg_box.setText(
+            '<a href="https://github.com/mantidproject/mantidimaging">MantidImaging</a>'
+            '<br>Version: <a href="https://github.com/mantidproject/mantidimaging/releases/tag/{0}">{0}</a>'.format(
+                version_no
+            )
+        )
         msg_box.show()
 
     def show_load_dialogue(self):
@@ -178,10 +167,8 @@
             # Show confirmation box asking if the user really wants to quit if
             # they have data loaded
             msg_box = QtWidgets.QMessageBox.question(
-                self,
-                "Quit",
-                "Are you sure you want to quit?",
-                defaultButton=QtWidgets.QMessageBox.No)
+                self, "Quit", "Are you sure you want to quit?", defaultButton=QtWidgets.QMessageBox.No
+            )
             should_close = msg_box == QtWidgets.QMessageBox.Yes
 
         if should_close:
