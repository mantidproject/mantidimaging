--- conflicted
+++ resolved
@@ -219,7 +219,6 @@
         QtWidgets.QMessageBox.critical(self, "Uncaught exception", f"{user_error_msg}: ")
         getLogger(__name__).error(log_error_msg)
 
-<<<<<<< HEAD
     def print_backend_output(self, output: bytes):
         getLogger(__name__).debug(output)
 
@@ -235,7 +234,6 @@
         process.callback = lambda output: self.backend_message.emit(output)
         process.success_callback = lambda: self.status_bar_label.setText("SAVU Backend: OK")
         process.error_callback = self.error_callback
-=======
+        
     def create_new_stack(self, data, title):
-        self.presenter.create_new_stack(data, title)
->>>>>>> 2d573e37
+        self.presenter.create_new_stack(data, title)