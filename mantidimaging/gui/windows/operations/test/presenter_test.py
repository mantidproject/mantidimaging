# Copyright (C) 2022 ISIS Rutherford Appleton Laboratory UKRI
# SPDX - License - Identifier: GPL-3.0-or-later
import logging
import unittest
import numpy as np
import numpy.testing as npt
from functools import partial
from typing import List

from unittest import mock
from unittest.mock import DEFAULT, Mock

from parameterized import parameterized

from mantidimaging.core.operation_history.const import OPERATION_HISTORY, OPERATION_DISPLAY_NAME
from mantidimaging.gui.windows.main import MainWindowView
from mantidimaging.gui.windows.operations import FiltersWindowPresenter
from mantidimaging.gui.windows.operations.presenter import REPEAT_FLAT_FIELDING_MSG, FLAT_FIELDING, _find_nan_change, \
    _group_consecutive_values
from mantidimaging.test_helpers.unit_test_helper import assert_called_once_with, generate_images
from mantidimaging.core.data import ImageStack


class FiltersWindowPresenterTest(unittest.TestCase):
    def setUp(self) -> None:
        self.main_window = mock.create_autospec(MainWindowView)
        self.view = mock.MagicMock()
        self.presenter = FiltersWindowPresenter(self.view, self.main_window)
        self.presenter.model.filter_widget_kwargs = {"roi_field": None}
        self.view.presenter = self.presenter
        self.mock_stacks: List[ImageStack] = []
        for _ in range(2):
            mock_stack = mock.Mock()
            mock_stack.data = np.zeros([3, 3, 3])
            mock_stack.has_proj180deg = mock.Mock(return_value=True)
            self.mock_stacks.append(mock_stack)

    @mock.patch('mantidimaging.gui.windows.operations.presenter.FiltersWindowModel.filter_registration_func')
    def test_register_active_filter(self, filter_reg_mock: mock.Mock):
        reg_fun_mock = mock.Mock()
        filter_reg_mock.return_value = reg_fun_mock
        self.view.filterSelector.currentIndex.return_value = 0
        self.presenter.do_register_active_filter()

        reg_fun_mock.assert_called_once()
        filter_reg_mock.assert_called_once()
        self.view.previews.link_before_after_histogram_scales.assert_called_once()

    @mock.patch('mantidimaging.gui.windows.operations.presenter.FiltersWindowModel.filter_registration_func')
    def test_link_before_after_histograms(self, _):
        self.view.filterSelector.currentText.return_value = "Clip Values"
        self.presenter.do_register_active_filter()

        self.view.previews.link_before_after_histogram_scales.assert_called_once_with(True)

    @mock.patch('mantidimaging.gui.windows.operations.presenter.FiltersWindowModel.filter_registration_func')
    def test_disconnect_before_after_histograms(self, _):
        self.view.filterSelector.currentText.return_value = "Rescale"
        self.presenter.do_register_active_filter()

        self.view.previews.link_before_after_histogram_scales.assert_called_once_with(False)

    @mock.patch('mantidimaging.gui.windows.operations.presenter.FiltersWindowModel.do_apply_filter')
    def test_apply_filter(self, apply_filter_mock: mock.Mock):
        stack = mock.Mock()
        stack.has_proj180deg.return_value = False
        self.presenter.stack = stack
        self.presenter.view.safeApply.isChecked.return_value = False
        self.presenter.do_apply_filter()

        expected_apply_to = [stack]
        assert_called_once_with(apply_filter_mock, expected_apply_to,
                                partial(self.presenter._post_filter, expected_apply_to))

    @mock.patch("mantidimaging.gui.windows.operations.presenter.operation_in_progress")
    @mock.patch('mantidimaging.gui.windows.operations.presenter.FiltersWindowModel.do_apply_filter')
    def test_apply_filter_to_all(self, apply_filter_mock: mock.Mock, _):
        self.view.ask_confirmation.return_value = False
        self.presenter.do_apply_filter_to_all()

        self.view.ask_confirmation.assert_called_once()

        self.view.ask_confirmation.reset_mock()
        self.view.ask_confirmation.return_value = True
        mock_stacks = [mock.Mock(), mock.Mock()]
        self.presenter._main_window = mock.Mock()
        self.presenter._main_window.get_all_stacks = mock.Mock()
        self.presenter._main_window.get_all_stacks.return_value = mock_stacks

        self.presenter.do_apply_filter_to_all()

        assert_called_once_with(apply_filter_mock, mock_stacks, partial(self.presenter._post_filter, mock_stacks))

    @mock.patch.multiple('mantidimaging.gui.windows.operations.presenter.FiltersWindowPresenter',
                         do_update_previews=DEFAULT,
                         _wait_for_stack_choice=DEFAULT,
                         _do_apply_filter_sync=DEFAULT)
    def test_post_filter_success(self,
                                 do_update_previews: Mock = Mock(),
                                 _wait_for_stack_choice: Mock = Mock(),
                                 _do_apply_filter_sync: Mock = Mock()):
        """
        Tests when the operation has applied successfully.
        """
        self.presenter.view.safeApply.isChecked.return_value = False
        mock_task = mock.Mock()
        mock_task.error = None
        self.presenter._post_filter(self.mock_stacks, mock_task)

        do_update_previews.assert_called_once()
        _wait_for_stack_choice.assert_not_called()
        self.assertEqual(2, _do_apply_filter_sync.call_count)

        self.view.clear_notification_dialog.assert_called_once()
        self.view.show_operation_completed.assert_called_once_with(self.presenter.model.selected_filter.filter_name)
        self.presenter.view.filter_applied.emit.assert_called_once()

    @mock.patch.multiple('mantidimaging.gui.windows.operations.presenter.FiltersWindowPresenter',
                         do_update_previews=DEFAULT,
                         _do_apply_filter=DEFAULT)
    def test_post_filter_fail(self, do_update_previews: Mock = Mock(), _do_apply_filter: Mock = Mock()):
        """
        Tests when the operation has encountered an error.
        """
        self.presenter.view.safeApply.isChecked.return_value = False
        self.presenter.view.show_error_dialog = mock.Mock()  # type: ignore
        self.presenter.main_window.presenter = mock.Mock()
        mock_task = mock.Mock()
        mock_task.error = 123
        self.presenter._post_filter(self.mock_stacks[:1], mock_task)

        self.presenter.view.show_error_dialog.assert_called_once_with('Operation failed: 123')
        do_update_previews.assert_called_once()
        self.presenter.view.filter_applied.emit.assert_called_once()

    @mock.patch.multiple('mantidimaging.gui.windows.operations.presenter.FiltersWindowPresenter',
                         do_update_previews=DEFAULT,
                         _wait_for_stack_choice=DEFAULT,
                         _do_apply_filter_sync=DEFAULT)
    def test_post_filter_keep_original(self,
                                       do_update_previews: Mock = Mock(),
                                       _wait_for_stack_choice: Mock = Mock(),
                                       _do_apply_filter_sync: Mock = Mock()):
        """
        Tests when the operation has applied successfully, but user choose to keep original
        """
        self.presenter.view.safeApply.isChecked.return_value = True
        mock_task = mock.Mock()
        mock_task.error = None
        _wait_for_stack_choice.return_value = False  # user clicked keep original

        self.presenter._post_filter(self.mock_stacks[0:1], mock_task)

        do_update_previews.assert_called_once()
        _wait_for_stack_choice.assert_called_once()

        self.view.clear_notification_dialog.assert_called_once()
        self.view.show_operation_completed.assert_not_called()
        self.view.show_operation_cancelled.assert_called_once_with(self.presenter.model.selected_filter.filter_name)
        self.presenter.view.filter_applied.emit.assert_called_once()

    @mock.patch.multiple('mantidimaging.gui.windows.operations.presenter.FiltersWindowPresenter',
                         do_update_previews=DEFAULT,
                         _wait_for_stack_choice=DEFAULT,
                         _do_apply_filter_sync=DEFAULT)
    def test_post_filter_exception(self,
                                   do_update_previews: Mock = Mock(),
                                   _wait_for_stack_choice: Mock = Mock(),
                                   _do_apply_filter_sync: Mock = Mock()):
        """
        Tests that an exception in _post_filter() does not prevent filter_is_running being set to False
        """
        self.presenter.view.safeApply.isChecked.return_value = False
        mock_task = mock.Mock()
        mock_task.error = None
        do_update_previews.side_effect = ValueError
        self.presenter.filter_is_running = True

        self.assertRaises(ValueError, self.presenter._post_filter, self.mock_stacks, mock_task)
        self.assertFalse(self.presenter.filter_is_running)
        self.presenter.view.filter_applied.emit.assert_called_once()

    @mock.patch.multiple(
        'mantidimaging.gui.windows.operations.presenter.FiltersWindowPresenter',
        _do_apply_filter=DEFAULT,
        _do_apply_filter_sync=DEFAULT,
    )
    def test_images_with_180_deg_proj_calls_filter_on_the_180_deg(self,
                                                                  _do_apply_filter: Mock = Mock(),
                                                                  _do_apply_filter_sync: Mock = Mock()):
        """
        Test that when an `ImageStack` stack is encountered which also has a
        180deg projection stack reference, that 180deg stack is also processed
        with the same operation, to ensure consistency between the two images
        """
        self.presenter.view.safeApply.isChecked.return_value = False
        self.presenter.applying_to_all = False
        mock_stack = mock.MagicMock()
        mock_stack.has_proj180deg.return_value = True
        mock_stack.data = np.array([i for i in range(3)])
        mock_stacks: List[ImageStack] = [mock_stack]
        mock_task = mock.MagicMock()
        mock_task.error = None

        self.presenter._post_filter(mock_stacks, mock_task)

        _do_apply_filter.assert_not_called()
        _do_apply_filter_sync.assert_called_once()

    def test_update_previews_no_stack(self):
        self.presenter.do_update_previews()
        self.view.clear_previews.assert_called_once()

    @mock.patch('mantidimaging.gui.windows.operations.presenter.FiltersWindowModel.apply_to_images')
    def test_update_previews_apply_throws_exception(self, apply_mock: mock.Mock):
        apply_mock.side_effect = Exception
        stack = mock.Mock()
        images = generate_images()
        stack.index_as_image_stack.return_value = images
        self.presenter.stack = stack

        self.presenter.do_update_previews()

        stack.index_as_image_stack.assert_called_once_with(self.presenter.model.preview_image_idx)
        self.view.clear_previews.assert_called_once()
        apply_mock.assert_called_once()

    @mock.patch('mantidimaging.gui.windows.operations.presenter.FiltersWindowPresenter._update_preview_image')
    @mock.patch('mantidimaging.gui.windows.operations.presenter.FiltersWindowModel.apply_to_images')
    def test_update_previews_with_no_lock_checked(self, apply_mock: mock.Mock, update_preview_image_mock: mock.Mock):
        stack = mock.Mock()
        images = generate_images()
        stack.index_as_image_stack.return_value = images
        self.presenter.stack = stack
        self.view.lockZoomCheckBox.isChecked.return_value = False
        self.view.lockScaleCheckBox.isChecked.return_value = False
        self.presenter.do_update_previews()

        stack.index_as_image_stack.assert_called_once_with(self.presenter.model.preview_image_idx)
        self.view.clear_previews.assert_called_once()
        self.assertEqual(3, update_preview_image_mock.call_count)
        apply_mock.assert_called_once()
        self.view.previews.auto_range.assert_called_once()
        self.view.previews.record_histogram_regions.assert_not_called()
        self.view.previews.restore_histogram_regions.assert_not_called()

    @mock.patch('mantidimaging.gui.windows.operations.presenter.FiltersWindowPresenter._update_preview_image')
    @mock.patch('mantidimaging.gui.windows.operations.presenter.FiltersWindowModel.apply_to_images')
    def test_auto_range_called_when_locks_are_checked(self, apply_mock: mock.Mock,
                                                      update_preview_image_mock: mock.Mock):
        stack = mock.Mock()
        images = generate_images()
        stack.index_as_image_stack.return_value = images
        self.presenter.stack = stack
        self.view.lockZoomCheckBox.isChecked.return_value = True
        self.view.lockScaleCheckBox.isChecked.return_value = True
        self.presenter.do_update_previews()

        self.view.previews.auto_range.assert_not_called()
        self.view.previews.record_histogram_regions.assert_called_once()
        self.view.previews.restore_histogram_regions.assert_called_once()

    def test_get_filter_module_name(self):
        self.presenter.model.filters = mock.MagicMock()

        module_name = self.presenter.get_filter_module_name(0)

        self.assertEqual("unittest.mock", module_name)

    @mock.patch.multiple(
        'mantidimaging.gui.windows.operations.presenter.FiltersWindowPresenter',
        _do_apply_filter=DEFAULT,
        _do_apply_filter_sync=DEFAULT,
    )
    @mock.patch('mantidimaging.gui.windows.operations.presenter.StackChoicePresenter')
    def test_safe_apply_starts_stack_choice_presenter(self,
                                                      stack_choice_presenter: Mock,
                                                      _do_apply_filter: Mock = Mock(),
                                                      _do_apply_filter_sync: Mock = Mock()):
        task = Mock()
        task.error = None

        self.presenter.view.safeApply.isChecked.return_value = True
        stack_choice_presenter.done = True
        self.presenter._do_apply_filter = mock.MagicMock()  # type: ignore
        task = mock.MagicMock()
        task.error = None

        self.presenter._post_filter(self.mock_stacks, task)

        self.assertEqual(2, stack_choice_presenter.call_count)
        self.assertEqual(2, stack_choice_presenter.return_value.show.call_count)

    @mock.patch('mantidimaging.gui.windows.operations.presenter.StackChoicePresenter')
    def test_unchecked_safe_apply_does_not_start_stack_choice_presenter(self, stack_choice_presenter):
        self.presenter.view.safeApply.isChecked.return_value = False
        stack_choice_presenter.done = True
        self.presenter.applying_to_all = True
        self.presenter._do_apply_filter = mock.MagicMock()
        task = mock.MagicMock()
        task.error = None
        self.presenter._post_filter(self.mock_stacks, task)

        stack_choice_presenter.assert_not_called()

    @mock.patch("mantidimaging.gui.windows.operations.presenter.operation_in_progress")
    def test_original_stack_assigned_when_safe_apply_checked(self, _):
        stack = mock.MagicMock()
        self.presenter.stack = stack
        stack_data = "THIS IS USEFUL STACK DATA"
        stack.copy.return_value = stack_data
        self.presenter._do_apply_filter = mock.MagicMock()

        self.presenter.do_apply_filter()

        stack.copy.assert_called_once()
        self.assertEqual(stack_data, self.presenter.original_images_stack)

    def test_set_filter_by_name(self):
        NAME = "ROI Normalisation"
        self.presenter.set_filter_by_name(NAME)
        self.view.filterSelector.setCurrentText.assert_called_with(NAME)

    @mock.patch("mantidimaging.gui.windows.operations.presenter.operation_in_progress")
    def test_warning_when_flat_fielding_is_run_twice(self, _):
        """
        Test that a warning is displayed if the user is trying to run flat-fielding again.
        """
        self.view.filterSelector.currentText.return_value = FLAT_FIELDING
        self.presenter.stack = mock.MagicMock()
        self.presenter.stack.metadata = {OPERATION_HISTORY: [{OPERATION_DISPLAY_NAME: "Flat-fielding"}]}
        self.presenter._do_apply_filter = mock.MagicMock()
        self.presenter.do_apply_filter()
        self.view.ask_confirmation.assert_called_once_with(REPEAT_FLAT_FIELDING_MSG)

    @mock.patch("mantidimaging.gui.windows.operations.presenter.operation_in_progress")
    def test_no_warning_when_flat_fielding_isnt_run(self, _):
        """
        Test no warning is created if the user isn't running flat fielding.
        """
        self.view.filterSelector.currentText.return_value = "Median"
        self.presenter.stack = mock.MagicMock()
        self.presenter._do_apply_filter = mock.MagicMock()
        self.presenter.do_apply_filter()
        self.view.ask_confirmation.assert_not_called()

    @mock.patch("mantidimaging.gui.windows.operations.presenter.operation_in_progress")
    def test_no_warning_when_flat_fielding_is_first_operation(self, _):
        """
        Test that no warning is created when flat fielding is the first operation the user runs, and no operation
        history exists.
        """
        self.view.filterSelector.currentText.return_value = FLAT_FIELDING
        self.presenter.stack = mock.MagicMock()
        self.presenter._do_apply_filter = mock.MagicMock()
        self.presenter.do_apply_filter()
        self.view.ask_confirmation.assert_not_called()

    @mock.patch("mantidimaging.gui.windows.operations.presenter.operation_in_progress")
    def test_no_warning_when_flat_fielding_is_run_for_first_time(self, _):
        """
        Test that no warning is created if an operation history exists but flat fielding isn't in it.
        """
        self.view.filterSelector.currentText.return_value = FLAT_FIELDING
        self.presenter.stack = mock.MagicMock()
        self.presenter.stack.metadata = {OPERATION_HISTORY: [{OPERATION_DISPLAY_NAME: "Remove Outliers"}]}
        self.presenter._do_apply_filter = mock.MagicMock()
        self.presenter.do_apply_filter()
        self.view.ask_confirmation.assert_not_called()

    @mock.patch("mantidimaging.gui.windows.operations.presenter.operation_in_progress")
    def test_no_operation_run_when_user_cancels_flat_fielding(self, _):
        """
        Test that pressing "Cancel" when the flat-fielding warning is displayed means that no operation is run.
        """
        self.view.filterSelector.currentText.return_value = FLAT_FIELDING
        self.presenter.stack = mock.MagicMock()
        self.presenter.stack.metadata = {OPERATION_HISTORY: [{OPERATION_DISPLAY_NAME: "Flat-fielding"}]}
        self.presenter._do_apply_filter = mock.MagicMock()
        self.view.ask_confirmation.return_value = False
        self.presenter.do_apply_filter()
        self.presenter._do_apply_filter.assert_not_called()

    @mock.patch("mantidimaging.gui.windows.operations.presenter.operation_in_progress")
    def test_buttons_disabled_while_filter_is_running(self, _):
        self.presenter.model.do_apply_filter = mock.MagicMock()
        self.presenter._do_apply_filter(None)
        self.presenter.view.applyButton.setEnabled.assert_called_once_with(False)
        self.presenter.view.applyToAllButton.setEnabled.assert_called_once_with(False)

    @mock.patch("mantidimaging.gui.windows.operations.presenter.operation_in_progress")
    def test_running_operation_records_previous_button_states(self, _):
        self.presenter.view.applyButton.isEnabled.return_value = prev_apply_single_state = True
        self.presenter.view.applyToAllButton.isEnabled.return_value = prev_apply_all_state = False
        self.presenter.model.do_apply_filter = mock.MagicMock()
        self.presenter._do_apply_filter(None)
        assert self.presenter.prev_apply_single_state == prev_apply_single_state
        assert self.presenter.prev_apply_all_state == prev_apply_all_state

    def test_init_crop_coords_does_nothing_when_stack_is_none(self):
        mock_roi_field = mock.Mock()
        self.presenter.init_crop_coords(mock_roi_field)
        mock_roi_field.setText.assert_not_called()

    def test_init_crop_coords_does_nothing_when_image_is_greater_than_200_by_200(self):
        mock_roi_field = mock.Mock()
        self.presenter.stack = mock.Mock()
        self.presenter.stack.data = np.ones((2, 201, 201))
        self.presenter.init_crop_coords(mock_roi_field)
        mock_roi_field.setText.assert_not_called()

    @parameterized.expand([(190, 201, "0, 0, 200, 190"), (201, 80, "0, 0, 80, 200"), (200, 200, "0, 0, 200, 200")])
    def test_set_text_called_when_image_not_greater_than_200_by_200(self, shape_x, shape_y, expected):
        mock_roi_field = mock.Mock()
        self.presenter.stack = mock.Mock()
        self.presenter.stack.data = np.ones((2, shape_x, shape_y))
        self.presenter.init_crop_coords(mock_roi_field)
        mock_roi_field.setText.assert_called_once_with(expected)

    @mock.patch('mantidimaging.gui.windows.operations.presenter.FiltersWindowPresenter._do_apply_filter_sync')
    def test_negative_values_found_in_twelve_or_less_ranges(self, do_apply_filter_sync_mock):
        self.presenter.view.safeApply.isChecked.return_value = False
        self.presenter.view.filterSelector.currentText.return_value = FLAT_FIELDING
        mock_task = mock.Mock()
        mock_task.error = None
        images = generate_images()
        images.data[0, 0, 0] = -1
        images.data[1, 0, 0] = -1
        images.data[2, 0, 0] = -1
        images.data[4, 0, 0] = -1
        images.data[5, 0, 0] = -1
        images.data[7, 0, 0] = -1
        self.mock_stacks[0] = images
        self.mock_stacks[0].name = negative_stack_name = "StackWithNegativeValues"

        with self.assertLogs(logging.getLogger('mantidimaging.gui.windows.operations.presenter'),
                             level="ERROR") as mock_logger:
            self.presenter._post_filter(self.mock_stacks, mock_task)
            error_msg = f"Slices containing negative values in {negative_stack_name}: 0-2, 4-5, 7"
            self.assertIn(error_msg, mock_logger.output[0])

        self.assertIn(error_msg, self.view.show_error_dialog.call_args[0][0])
        self.assertIn(f"{negative_stack_name}", self.view.show_error_dialog.call_args[0][0])

    @mock.patch('mantidimaging.gui.windows.operations.presenter.FiltersWindowPresenter._do_apply_filter_sync')
    def test_negative_values_in_all_slices(self, do_apply_filter_sync_mock):
        self.presenter.view.safeApply.isChecked.return_value = False
        self.presenter.view.filterSelector.currentText.return_value = FLAT_FIELDING
        mock_task = mock.Mock()
        mock_task.error = None
        images = generate_images()
        images.data[:, 0, 0] = -1

        self.mock_stacks[0] = images
        self.mock_stacks[0].name = negative_stack_name = "StackWithNegativeValues"

        with self.assertLogs(logging.getLogger('mantidimaging.gui.windows.operations.presenter'),
                             level="ERROR") as mock_logger:
            error_msg = f"Slices containing negative values in {negative_stack_name}: all slices"
            self.presenter._post_filter(self.mock_stacks, mock_task)
            self.assertIn(error_msg, mock_logger.output[0])

        self.assertIn(error_msg, self.view.show_error_dialog.call_args[0][0])
        self.assertIn(f"{negative_stack_name}", self.view.show_error_dialog.call_args[0][0])

    @mock.patch('mantidimaging.gui.windows.operations.presenter.FiltersWindowPresenter._do_apply_filter_sync')
    def test_negative_values_in_more_than_twelve_ranges(self, do_apply_filter_sync_mock):
        self.presenter.view.safeApply.isChecked.return_value = False
        self.presenter.view.filterSelector.currentText.return_value = FLAT_FIELDING
        mock_task = mock.Mock()
        mock_task.error = None
        images = generate_images(shape=(25, 8, 10))
        images.data[::2, 0, 0] = -1

        self.mock_stacks[0] = images
        self.mock_stacks[0].name = negative_stack_name = "StackWithNegativeValues"

        error_msg = f"Slices containing negative values in {negative_stack_name}: "
        range_strings = [str(i) for i in range(0, 25, 2)]

        with self.assertLogs(logging.getLogger('mantidimaging.gui.windows.operations.presenter'),
                             level="ERROR") as mock_logger:
            log_msg = error_msg + ", ".join(range_strings)
            self.presenter._post_filter(self.mock_stacks, mock_task)
            self.assertIn(log_msg, mock_logger.output[0])

        gui_msg = error_msg + ", ".join(range_strings[:10]) + f" ... {range_strings[-1]}"
        self.assertIn(gui_msg, self.view.show_error_dialog.call_args[0][0])
        self.assertIn(f"{negative_stack_name}", self.view.show_error_dialog.call_args[0][0])

    @mock.patch('mantidimaging.gui.windows.operations.presenter.FiltersWindowPresenter._do_apply_filter_sync')
    def test_no_negative_values_in_flat_fielding_shows_no_error(self, do_apply_filter_sync_mock):
        self.presenter.view.safeApply.isChecked.return_value = False
        self.presenter.view.filterSelector.currentText.return_value = FLAT_FIELDING
        mock_task = mock.Mock()
        mock_task.error = None
        self.presenter._post_filter(self.mock_stacks, mock_task)
        self.view.show_error_dialog.assert_not_called()

    @mock.patch('mantidimaging.gui.windows.operations.presenter.FiltersWindowPresenter._do_apply_filter_sync')
    def test_no_negative_values_after_not_running_flat_fielding_shows_no_error(self, do_apply_filter_sync_mock):
        self.presenter.view.safeApply.isChecked.return_value = False
        self.mock_stacks[0].data = np.array([-1 for _ in range(3)])
        mock_task = mock.Mock()
        mock_task.error = None
        self.presenter._post_filter(self.mock_stacks, mock_task)
        self.view.show_error_dialog.assert_not_called()

    def test_negative_values_preview_message(self):
        self.presenter.model.preview_image_idx = slice_idx = 14
        self.presenter.model.apply_to_images = mock.Mock()
        self.presenter.stack = mock.Mock()
        self.presenter.stack.index_as_image_stack.return_value.data = np.array([[-1 for _ in range(3)]
                                                                                for _ in range(3)])
        self.presenter.do_update_previews()

        self.view.show_error_dialog.assert_called_once_with(
            f"Negative values found in result preview for slice {slice_idx}.")

    def test_no_negative_values_preview_message(self):
        self.presenter.model.apply_to_images = mock.Mock()
        self.presenter.stack = mock.Mock()
        self.presenter.stack.index_as_image_stack.return_value.data = np.array([[1 for _ in range(3)]
                                                                                for _ in range(3)])
        self.presenter.do_update_previews()

        self.view.show_error_dialog.assert_not_called()

    def test_find_nan_change(self):
        before_image = np.array([np.nan, 1, 2])
        after_image = np.array([1, 1, np.nan])
        npt.assert_array_equal(np.array([True, False, False]), _find_nan_change(before_image, after_image))

    def test_group_consecutive_values(self):
        slices = [i for i in range(8)] + [i for i in range(10, 15)]
        ranges = _group_consecutive_values(slices)
        self.assertListEqual(ranges, ["0-7", "10-14"])

    def test_is_a_proj180deg_returns_true(self):
        _180_images = generate_images()
        self.main_window.get_all_180_projections.return_value = [_180_images]
        assert self.presenter.is_a_proj180deg(_180_images)

    def test_is_a_proj180deg_returns_false(self):
        self.main_window.get_all_180_projections.return_value = [generate_images() for _ in range(5)]
        assert not self.presenter.is_a_proj180deg(generate_images())

<<<<<<< HEAD
    def test_do_update_previews_no_image_data(self):
        self.presenter.do_update_previews()
        self.view.clear_previews.assert_called_once()
        self.view.clear_previews.assert_called_with()
=======
    def test_is_a_proj180deg_returns_false_same_data(self):
        "Check we don't get true when the stack has the same data as 180"
        stack1 = generate_images(seed=1)
        proj180 = generate_images(seed=1)
        self.main_window.get_all_180_projections.return_value = [proj180]

        self.assertEqual(stack1, proj180)
        self.assertIsNot(stack1, proj180)
        self.assertFalse(self.presenter.is_a_proj180deg(stack1))
>>>>>>> 667f1918
<|MERGE_RESOLUTION|>--- conflicted
+++ resolved
@@ -545,12 +545,6 @@
         self.main_window.get_all_180_projections.return_value = [generate_images() for _ in range(5)]
         assert not self.presenter.is_a_proj180deg(generate_images())
 
-<<<<<<< HEAD
-    def test_do_update_previews_no_image_data(self):
-        self.presenter.do_update_previews()
-        self.view.clear_previews.assert_called_once()
-        self.view.clear_previews.assert_called_with()
-=======
     def test_is_a_proj180deg_returns_false_same_data(self):
         "Check we don't get true when the stack has the same data as 180"
         stack1 = generate_images(seed=1)
@@ -560,4 +554,8 @@
         self.assertEqual(stack1, proj180)
         self.assertIsNot(stack1, proj180)
         self.assertFalse(self.presenter.is_a_proj180deg(stack1))
->>>>>>> 667f1918
+
+    def test_do_update_previews_no_image_data(self):
+        self.presenter.do_update_previews()
+        self.view.clear_previews.assert_called_once()
+        self.view.clear_previews.assert_called_with()