# Copyright (C) 2021 ISIS Rutherford Appleton Laboratory UKRI
# SPDX - License - Identifier: GPL-3.0-or-later

from collections import namedtuple
from logging import getLogger
from typing import Optional

import numpy as np
from PyQt5.QtCore import QPoint, QRect
from PyQt5.QtGui import QGuiApplication, QResizeEvent
from pyqtgraph import ColorMap, GraphicsLayoutWidget, ImageItem, LegendItem, PlotItem, ViewBox
from pyqtgraph.graphicsItems.GraphicsLayout import GraphicsLayout
from pyqtgraph.graphicsItems.HistogramLUTItem import HistogramLUTItem

from mantidimaging.core.utility.close_enough_point import CloseEnoughPoint

LOG = getLogger(__name__)

histogram_axes_labels = {'left': 'Count', 'bottom': 'Gray value'}
before_pen = (200, 0, 0)
after_pen = (0, 200, 0)
diff_pen = (0, 0, 200)

Coord = namedtuple('Coord', ['row', 'col'])
histogram_coords = {"before": Coord(4, 0), "after": Coord(4, 1), "combined": Coord(4, 0)}

label_coords = {"before": Coord(3, 0), "after": Coord(3, 1), "combined": Coord(3, 1)}


def _data_valid_for_histogram(data):
    return data is not None and any(d is not None for d in data)


class FilterPreviews(GraphicsLayoutWidget):
    image_before: ImageItem
    image_after: ImageItem
    image_diff: ImageItem
    histogram_before: Optional[PlotItem]
    histogram_after: Optional[PlotItem]
    histogram: Optional[PlotItem]

    def __init__(self, parent=None, **kwargs):
        super(FilterPreviews, self).__init__(parent, **kwargs)

        widget_location = self.mapToGlobal(QPoint(self.width() / 2, 0))
        # allow the widget to take up to 80% of the desktop's height
        if QGuiApplication.screenAt(widget_location) is not None:
            screen_height = QGuiApplication.screenAt(widget_location).availableGeometry().height()
        else:
            screen_height = max(QGuiApplication.primaryScreen().availableGeometry().height(), 600)
            LOG.info("Unable to detect current screen. Setting screen height to %s" % screen_height)
        self.ALLOWED_HEIGHT: QRect = screen_height * 0.8

        self.before_histogram_data = None
        self.after_histogram_data = None
        self.histogram = None
        self.before_histogram = None
        self.after_histogram = None
        self.combined_histograms = True
        self.histogram_legend_visible = True

        self.addLabel("Image before")
        self.addLabel("Image after")
        self.addLabel("Image difference")
        self.nextRow()

        self.image_before, self.image_before_vb, self.image_before_hist = self.image_in_vb(name="before")
        self.image_after, self.image_after_vb, self.image_after_hist = self.image_in_vb(name="after")
        self.image_difference, self.image_difference_vb, self.image_difference_hist = self.image_in_vb(
            name="difference")

        self.image_after_overlay = ImageItem()
        self.image_after_overlay.setZValue(10)
        self.image_after_vb.addItem(self.image_after_overlay)

        # Ensure images resize equally
        self.image_layout: GraphicsLayout = self.addLayout(colspan=6)
        self.image_layout.addItem(self.image_before_vb, 0, 0)
        self.image_layout.addItem(self.image_before_hist, 0, 1)
        self.image_layout.addItem(self.image_after_vb, 0, 2)
        self.image_layout.addItem(self.image_after_hist, 0, 3)
        self.image_layout.addItem(self.image_difference_vb, 0, 4)
        self.image_layout.addItem(self.image_difference_hist, 0, 5)
        self.nextRow()

        before_details = self.addLabel("")
        after_details = self.addLabel("")
        difference_details = self.addLabel("")

        self.display_formatted_detail = {
            self.image_before: lambda val: before_details.setText(f"Before: {val:.6f}"),
            self.image_after: lambda val: after_details.setText(f"After: {val:.6f}"),
            self.image_difference: lambda val: difference_details.setText(f"Difference: {val:.6f}"),
        }

        for img in self.image_before, self.image_after, self.image_difference:
            img.hoverEvent = lambda ev: self.mouse_over(ev)

        self.init_histogram()

        # Work around for https://github.com/mantidproject/mantidimaging/issues/565
        for scene in [
                self.image_before.scene(),
                self.image_before_hist.scene(),
                self.image_after.scene(),
                self.image_after_hist.scene(),
                self.image_difference.scene(),
                self.image_difference_hist.scene(),
        ]:
            scene.contextMenu = [item for item in scene.contextMenu if "export" not in item.text().lower()]

    def resizeEvent(self, ev: QResizeEvent):
        if ev is not None and isinstance(self.histogram, PlotItem):
            size = ev.size()
            self.histogram.setFixedHeight(min(size.height() * 0.7, self.ALLOWED_HEIGHT) * 0.25)
        super().resizeEvent(ev)

    def image_in_vb(self, name=None):
        im = ImageItem()
        vb = ViewBox(invertY=True, lockAspect=True, name=name)
        vb.addItem(im)
        hist = HistogramLUTItem(im)
        return im, vb, hist

    def clear_items(self):
        self.image_before.clear()
        self.image_after.clear()
        self.image_difference.clear()
        self.image_after_overlay.clear()

    def init_histogram(self):
        self.histogram = self.addPlot(row=histogram_coords["combined"].row,
                                      col=histogram_coords["combined"].col,
                                      labels=histogram_axes_labels,
                                      lockAspect=True,
                                      colspan=3)
        self.addLabel("Pixel values", row=label_coords["combined"].row, col=label_coords["combined"].col)

        self.legend = self.histogram.addLegend()

    def update_histogram_data(self):
        # Plot any histogram that has data, and add a legend if both exist
        before_data = self.image_before.getHistogram()
        after_data = self.image_after.getHistogram()
        if _data_valid_for_histogram(before_data):
            if self.combined_histograms:
                before_plot = self.histogram.plot(*before_data, pen=before_pen, clear=True)
                self.legend.addItem(before_plot, "Before")
            else:
                self.before_histogram.plot(*before_data, pen=before_pen, clear=True)
        if _data_valid_for_histogram(after_data):
            if self.combined_histograms:
                after_plot = self.histogram.plot(*after_data, pen=after_pen)
                self.legend.addItem(after_plot, "After")
            else:
                self.after_histogram.plot(*after_data, pen=after_pen, clear=True)

    def init_separate_histograms(self):
        hc = histogram_coords
        self.before_histogram = self.addPlot(row=hc["before"].row,
                                             col=hc["before"].col,
                                             labels=histogram_axes_labels,
                                             lockAspect=True)
        self.after_histogram = self.addPlot(row=hc["after"].row,
                                            col=hc["after"].col,
                                            labels=histogram_axes_labels,
                                            lockAspect=True)
        lc = label_coords
        self.addLabel("Pixel values before", row=lc["before"].row, col=lc["before"].col)
        self.addLabel("Pixel values after", row=lc["after"].row, col=lc["after"].col)
        if _data_valid_for_histogram(self.before_histogram_data):
            self.before_histogram.plot(*self.before_histogram_data, pen=before_pen)
        if _data_valid_for_histogram(self.after_histogram_data):
            self.after_histogram.plot(*self.after_histogram_data, pen=after_pen)

    def delete_histograms(self):
        coords = set(c for c in histogram_coords.values())
        histograms = (self.getItem(*coord) for coord in coords)
        for histogram in filter(lambda h: h is not None, histograms):
            self.removeItem(histogram)
        self.histogram = None
        self.before_histogram = None
        self.after_histogram = None

    def delete_histogram_labels(self):
        coords = set(c for c in label_coords.values())
        labels = (self.getItem(*coord) for coord in coords)
        for label in filter(lambda h: h is not None, labels):
            self.removeItem(label)

    @property
    def histogram_legend(self) -> Optional[LegendItem]:
        if self.histogram and self.histogram.legend:
            return self.histogram.legend
        return None

    def mouse_over(self, ev):
        # Ignore events triggered by leaving window or right clicking
        if ev.exit:
            return
        pos = CloseEnoughPoint(ev.pos())
        for img in self.image_before, self.image_after, self.image_difference:
            if img.image is not None and pos.x < img.image.shape[0] and pos.y < img.image.shape[1]:
                pixel_value = img.image[pos.y, pos.x]
                self.display_formatted_detail[img](pixel_value)

    def link_all_views(self):
        for view1, view2 in [[self.image_before_vb, self.image_after_vb],
                             [self.image_after_vb, self.image_difference_vb],
                             [self.image_after_hist.vb, self.image_before_hist.vb]]:
            view1.linkView(ViewBox.XAxis, view2)
            view1.linkView(ViewBox.YAxis, view2)

    def unlink_all_views(self):
        for view in self.image_before_vb, self.image_after_vb, self.image_after_hist.vb:
            view.linkView(ViewBox.XAxis, None)
            view.linkView(ViewBox.YAxis, None)

    def add_difference_overlay(self, diff):
        diff = -diff
        diff[diff > 0.0] = 1.0
        pos = np.array([0, 1])
        color = np.array([[0, 0, 0, 0], [255, 0, 0, 255]], dtype=np.ubyte)
        map = ColorMap(pos, color)
        self.image_after_overlay.setOpacity(1)
        self.image_after_overlay.setImage(diff)
        lut = map.getLookupTable(0, 1, 2)
        self.image_after_overlay.setLookupTable(lut)

    def hide_difference_overlay(self):
        self.image_after_overlay.setOpacity(0)

    def auto_range(self):
        # This will cause the previews to all show by just causing autorange on self.image_before_vb
        self.image_before_vb.autoRange()

    def record_histogram_regions(self):
        self.before_region = self.image_before_hist.region.getRegion()
        self.diff_region = self.image_difference_hist.region.getRegion()
        self.after_region = self.image_after_hist.region.getRegion()

    def restore_histogram_regions(self):
        self.image_before_hist.region.setRegion(self.before_region)
        self.image_difference_hist.region.setRegion(self.diff_region)
        self.image_after_hist.region.setRegion(self.after_region)

<<<<<<< HEAD
    def set_histogram_log_scale(self):
        x_data, y_data = self.image_before_hist.plot.getData()
        self.image_before_hist.plot.setData(x_data, np.log(y_data))
=======
    def link_before_after_histogram_scales(self, create_link: bool):
        """
        Connects or disconnects the scales of the before/after histograms.
        :param create_link: Whether the link should be created or removed.
        """
        if create_link:
            self.image_after_hist.sigLevelChangeFinished.connect(self.link_image_before_to_after_hist_range)
            self.image_before_hist.sigLevelChangeFinished.connect(self.link_image_after_to_before_hist_range)
        else:
            self.image_before_hist.sigLevelChangeFinished.disconnect()
            self.image_after_hist.sigLevelChangeFinished.disconnect()

    def link_image_after_to_before_hist_range(self):
        """
        Makes the histogram scale of the before image match the histogram scale of the after image.
        """
        self.image_after_hist.region.setRegion(self.image_before_hist.region.getRegion())

    def link_image_before_to_after_hist_range(self):
        """
        Makes the histogram scale of the after image match the histogram scale of the before image.
        """
        self.image_before_hist.region.setRegion(self.image_after_hist.region.getRegion())
>>>>>>> 6295331e
<|MERGE_RESOLUTION|>--- conflicted
+++ resolved
@@ -244,11 +244,6 @@
         self.image_difference_hist.region.setRegion(self.diff_region)
         self.image_after_hist.region.setRegion(self.after_region)
 
-<<<<<<< HEAD
-    def set_histogram_log_scale(self):
-        x_data, y_data = self.image_before_hist.plot.getData()
-        self.image_before_hist.plot.setData(x_data, np.log(y_data))
-=======
     def link_before_after_histogram_scales(self, create_link: bool):
         """
         Connects or disconnects the scales of the before/after histograms.
@@ -272,4 +267,7 @@
         Makes the histogram scale of the after image match the histogram scale of the before image.
         """
         self.image_before_hist.region.setRegion(self.image_after_hist.region.getRegion())
->>>>>>> 6295331e
+
+    def set_histogram_log_scale(self):
+        x_data, y_data = self.image_before_hist.plot.getData()
+        self.image_before_hist.plot.setData(x_data, np.log(y_data))