# Copyright (C) 2021 ISIS Rutherford Appleton Laboratory UKRI
# SPDX - License - Identifier: GPL-3.0-or-later
from __future__ import annotations

from logging import getLogger

import numpy as np
from PyQt5.QtCore import QPoint, QRect
from PyQt5.QtGui import QGuiApplication, QResizeEvent
from pyqtgraph import ColorMap, GraphicsLayoutWidget, ImageItem, LegendItem, PlotItem
from pyqtgraph.graphicsItems.GraphicsLayout import GraphicsLayout

from mantidimaging.core.utility.histogram import set_histogram_log_scale
from mantidimaging.gui.widgets.mi_mini_image_view.view import MIMiniImageView
from mantidimaging.gui.widgets.zslider.zslider import ZSlider

LOG = getLogger(__name__)

histogram_axes_labels = {'left': 'Count', 'bottom': 'Gray value'}
before_pen = (200, 0, 0)
after_pen = (0, 200, 0)
diff_pen = (0, 0, 200)

<<<<<<< HEAD
OVERLAY_THRESHOLD = 1e-6
OVERLAY_COLOUR_DIFFERENCE = [0, 255, 0, 255]
=======
OVERLAY_THRESHOLD = 1e-3
OVERLAY_COLOUR_DIFFERENCE = [0, 255, 255, 255]
>>>>>>> 1287c24b


def _data_valid_for_histogram(data) -> bool:
    return data is not None and any(d is not None for d in data)


class FilterPreviews(GraphicsLayoutWidget):
    histogram: PlotItem
    z_slider: ZSlider

    def __init__(self, parent=None, **kwargs) -> None:
        super().__init__(parent, **kwargs)

        widget_location = self.mapToGlobal(QPoint(self.width() // 2, 0))
        # allow the widget to take up to 80% of the desktop's height
        if QGuiApplication.screenAt(widget_location) is not None:
            screen_height = QGuiApplication.screenAt(widget_location).availableGeometry().height()
        else:
            screen_height = max(QGuiApplication.primaryScreen().availableGeometry().height(), 600)
            LOG.info("Unable to detect current screen. Setting screen height to %s" % screen_height)
        self.ALLOWED_HEIGHT: QRect = screen_height * 0.8

        self.addLabel("Image before")
        self.addLabel("Image after")
        self.addLabel("Image difference")
        self.nextRow()

        self.imageview_before = MIMiniImageView(name="before", parent=self)
        self.imageview_after = MIMiniImageView(name="after", parent=self)
        self.imageview_difference = MIMiniImageView(name="difference", parent=self)
        self.all_imageviews = [self.imageview_before, self.imageview_after, self.imageview_difference]
        MIMiniImageView.set_siblings(self.all_imageviews, axis=True)
        MIMiniImageView.set_siblings([self.imageview_before, self.imageview_after], hist=True)

        self.image_diff_overlay = ImageItem()
        self.image_diff_overlay.setZValue(10)
        self.imageview_after.viewbox.addItem(self.image_diff_overlay)

        # Ensure images resize equally
        self.image_layout: GraphicsLayout = self.addLayout(colspan=3)

        self.image_layout.addItem(self.imageview_before)
        self.image_layout.addItem(self.imageview_after)
        self.image_layout.addItem(self.imageview_difference)
        self.nextRow()

        self.z_slider = ZSlider()
        self.addItem(self.z_slider, colspan=3)
        self.nextRow()

        self.histogram = self.init_histogram()

        # Work around for https://github.com/mantidproject/mantidimaging/issues/565
        self.scene().contextMenu = [item for item in self.scene().contextMenu if "export" not in item.text().lower()]

        self.imageview_before.link_sibling_axis()

        self.imageview_before.enable_nan_check()
        self.imageview_after.enable_nan_check()

    def resizeEvent(self, ev: QResizeEvent):
        if ev is not None and isinstance(self.histogram, PlotItem):
            size = ev.size()
            self.histogram.setFixedHeight(min(size.height() * 0.7, self.ALLOWED_HEIGHT) * 0.25)
        super().resizeEvent(ev)

    def clear_items(self, clear_before: bool = True):
        if clear_before:
            self.imageview_before.clear()
        self.imageview_after.clear()
        self.imageview_difference.clear()
        self.image_diff_overlay.clear()

    def cleanup(self) -> None:
        self.imageview_before.cleanup()
        self.imageview_after.cleanup()
        self.imageview_difference.cleanup()
        del self.imageview_before
        del self.imageview_after
        del self.imageview_difference
        del self.all_imageviews
        self.image_layout.clear()

    def init_histogram(self) -> PlotItem:
        histogram = self.addPlot(labels=histogram_axes_labels, lockAspect=True, colspan=3)

        legend = histogram.addLegend()
        legend.setOffset((0, 1))

        return histogram

    def update_histogram_data(self):
        # Plot any histogram that has data, and add a legend if both exist
        before_data = self.imageview_before.image_item.getHistogram()
        after_data = self.imageview_after.image_item.getHistogram()
        if _data_valid_for_histogram(before_data):
            before_plot = self.histogram.plot(*before_data, pen=before_pen, clear=True)
            self.histogram_legend.addItem(before_plot, "Before")

        if _data_valid_for_histogram(after_data):
            after_plot = self.histogram.plot(*after_data, pen=after_pen)
            self.histogram_legend.addItem(after_plot, "After")

    @property
    def histogram_legend(self) -> LegendItem:
        if self.histogram.legend is None:
            raise ValueError("Histogram legend is not initialized")
        return self.histogram.legend

    def link_all_views(self):
        self.imageview_before.link_sibling_axis()

    def unlink_all_views(self):
        self.imageview_before.unlink_sibling_axis()

    def add_difference_overlay(self, diff, nan_change):
        diff = np.absolute(diff)
        diff[diff > OVERLAY_THRESHOLD] = 1.0
        diff[nan_change] = 1.0
        pos = np.array([0, 1])
        color = np.array([[0, 0, 0, 0], OVERLAY_COLOUR_DIFFERENCE], dtype=np.ubyte)
        map = ColorMap(pos, color)
        self.image_diff_overlay.setVisible(True)
        self.image_diff_overlay.setImage(diff)
        lut = map.getLookupTable(0, 1, 2)
        self.image_diff_overlay.setLookupTable(lut)

    def add_negative_overlay(self):
        self.imageview_after.enable_value_check()

    def hide_difference_overlay(self):
        self.image_diff_overlay.setVisible(False)

    def hide_negative_overlay(self):
        self.imageview_after.enable_value_check(False)

    def auto_range(self):
        # This will cause the previews to all show by just causing autorange on self.imageview_before.viewbox
        self.imageview_before.viewbox.autoRange()

    def record_histogram_regions(self):
        self.before_region = self.imageview_before.histogram_region
        self.diff_region = self.imageview_difference.histogram_region
        self.after_region = self.imageview_after.histogram_region

    def restore_histogram_regions(self):
        self.imageview_difference.histogram_region = self.diff_region
        self.imageview_after.histogram_region = self.after_region
        self.imageview_before.histogram_region = self.before_region

    def link_before_after_histogram_scales(self, create_link: bool):
        """
        Connects or disconnects the scales of the before/after histograms.
        :param create_link: Whether the link should be created or removed.
        """
        if create_link:
            self.imageview_after.link_sibling_histogram()
        else:
            self.imageview_after.unlink_sibling_histogram()

    def set_histogram_log_scale(self):
        """
        Sets the y-values of the before and after histogram plots to a log scale.
        """
        set_histogram_log_scale(self.imageview_before.histogram)
        set_histogram_log_scale(self.imageview_after.histogram)

    def autorange_histograms(self):
        self.imageview_before.histogram.autoHistogramRange()
        self.imageview_after.histogram.autoHistogramRange()
        self.imageview_difference.histogram.autoHistogramRange()<|MERGE_RESOLUTION|>--- conflicted
+++ resolved
@@ -21,13 +21,9 @@
 after_pen = (0, 200, 0)
 diff_pen = (0, 0, 200)
 
-<<<<<<< HEAD
+
 OVERLAY_THRESHOLD = 1e-6
 OVERLAY_COLOUR_DIFFERENCE = [0, 255, 0, 255]
-=======
-OVERLAY_THRESHOLD = 1e-3
-OVERLAY_COLOUR_DIFFERENCE = [0, 255, 255, 255]
->>>>>>> 1287c24b
 
 
 def _data_valid_for_histogram(data) -> bool:
