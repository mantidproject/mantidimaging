# Copyright (C) 2020 ISIS Rutherford Appleton Laboratory UKRI
# SPDX - License - Identifier: GPL-3.0-or-later

import traceback
from enum import Enum, auto
from functools import partial
from logging import getLogger
from time import sleep
from typing import List, TYPE_CHECKING, Optional, Tuple, Union
from uuid import UUID

import numpy as np
from PyQt5.QtWidgets import QApplication
from pyqtgraph import ImageItem

from mantidimaging.core.data import Images
from mantidimaging.gui.mvp_base import BasePresenter
from mantidimaging.gui.utility import BlockQtSignals
from mantidimaging.gui.utility.common import operation_in_progress
from mantidimaging.gui.windows.stack_choice.presenter import StackChoicePresenter
from mantidimaging.gui.windows.stack_visualiser.view import StackVisualiserView

from .model import FiltersWindowModel

if TYPE_CHECKING:
    from mantidimaging.gui.windows.main import MainWindowView
    from mantidimaging.gui.windows.operations import FiltersWindowView


class Notification(Enum):
    REGISTER_ACTIVE_FILTER = auto()
    APPLY_FILTER = auto()
    APPLY_FILTER_TO_ALL = auto()
    UPDATE_PREVIEWS = auto()
    SCROLL_PREVIEW_UP = auto()
    SCROLL_PREVIEW_DOWN = auto()


class FiltersWindowPresenter(BasePresenter):
    view: 'FiltersWindowView'
    stack: Optional[StackVisualiserView] = None
    divider = "------------------------------------"

    def __init__(self, view: 'FiltersWindowView', main_window: 'MainWindowView'):
        super(FiltersWindowPresenter, self).__init__(view)

        self.model = FiltersWindowModel(self)
        self._main_window = main_window

<<<<<<< HEAD
        self.original_images_stack = None
=======
        self.original_images_stack: Union[List[Tuple[Images, UUID]]] = []
        self.applying_to_all = False
>>>>>>> f478e14e

    @property
    def main_window(self) -> 'MainWindowView':
        return self._main_window

    def notify(self, signal):
        try:
            if signal == Notification.REGISTER_ACTIVE_FILTER:
                self.do_register_active_filter()
            elif signal == Notification.APPLY_FILTER:
                self.do_apply_filter()
            elif signal == Notification.APPLY_FILTER_TO_ALL:
                self.do_apply_filter_to_all()
            elif signal == Notification.UPDATE_PREVIEWS:
                self.do_update_previews()
            elif signal == Notification.SCROLL_PREVIEW_UP:
                self.do_scroll_preview(1)
            elif signal == Notification.SCROLL_PREVIEW_DOWN:
                self.do_scroll_preview(-1)

        except Exception as e:
            self.show_error(e, traceback.format_exc())
            getLogger(__name__).exception("Notification handler failed")

    @property
    def max_preview_image_idx(self):
        num_images = self.stack.presenter.images.num_images if self.stack is not None else 0
        return max(num_images - 1, 0)

    def set_stack_uuid(self, uuid):
        self.set_stack(self.main_window.get_stack_visualiser(uuid) if uuid is not None else None)

    def set_stack(self, stack):
        self.stack = stack

        # Update the preview image index
        with BlockQtSignals([self.view]):
            self.set_preview_image_index(0)
            self.view.previewImageIndex.setMaximum(self.max_preview_image_idx)

        self.do_update_previews()

    def set_preview_image_index(self, image_idx):
        """
        Sets the current preview image index.
        """
        self.model.preview_image_idx = image_idx

        # Set preview index spin box to new index
        preview_idx_spin = self.view.previewImageIndex
        with BlockQtSignals([preview_idx_spin]):
            preview_idx_spin.setValue(self.model.preview_image_idx)

        # Trigger preview updating
        self.view.auto_update_triggered.emit()

    def do_register_active_filter(self):
        filter_name = self.view.filterSelector.currentText()

        # Get registration function for new filter
        register_func = self.model.filter_registration_func(filter_name)

        # Register new filter (adding it's property widgets to the properties layout)
        filter_widget_kwargs = register_func(self.view.filterPropertiesLayout, self.view.auto_update_triggered.emit,
                                             self.view)
        self.model.setup_filter(filter_name, filter_widget_kwargs)
        self.view.clear_notification_dialog()

    def filter_uses_parameter(self, parameter):
        return parameter in self.model.params_needed_from_stack.values() if \
            self.model.params_needed_from_stack is not None else False

    def do_apply_filter(self):
        if self.view.safeApply.isChecked():
            with operation_in_progress("Safe Apply: Copying Data", "-------------------------------------", self.view):
                self.original_images_stack = self.stack.presenter.images.copy()

        apply_to = [self.stack]
<<<<<<< HEAD

        self._do_apply_filter(apply_to, confirm_with_user_for_180degree=True)
=======
        self._do_apply_filter(apply_to)
>>>>>>> f478e14e

    def do_apply_filter_to_all(self):
        confirmed = self.view.ask_confirmation("Are you sure you want to apply this filter to \n\nALL OPEN STACKS?")
        if not confirmed:
            return
        stacks = self.main_window.get_all_stack_visualisers()
        if self.view.safeApply.isChecked():
            with operation_in_progress("Safe Apply: Copying Data", "-------------------------------------", self.view):
                self.original_images_stack = []
                for stack in stacks:
                    self.original_images_stack.append((stack.presenter.images.copy(), stack.uuid))

        self._do_apply_filter(stacks)

    def _wait_for_stack_choice(self, new_stack: Images, stack_uuid: UUID):
        stack_choice = StackChoicePresenter(self.original_images_stack, new_stack, self, stack_uuid)
        stack_choice.show()

        while not stack_choice.done:
            QApplication.processEvents()
            QApplication.sendPostedEvents()
            sleep(0.05)

        return stack_choice.use_new_data

    def is_a_proj180deg(self, stack_to_check: StackVisualiserView):
        if stack_to_check.presenter.images.has_proj180deg():
            return False
        stacks = self.main_window.get_all_stack_visualisers()
        for stack in stacks:
            if stack.presenter.images.proj180deg == stack_to_check.presenter.images:
                return True
        return False

    def _post_filter(self, updated_stacks: List[StackVisualiserView], task):
        do_180deg = True
        attempt_repair = task.error is not None
        for stack in updated_stacks:
            # If the operation encountered an error during processing,
            # try to restore the original data else continue processing as usual
            if attempt_repair:
<<<<<<< HEAD
                self.main_window.presenter.model.set_images_in_stack(stack.uuid, stack.presenter.images)
            # Ensure there is no error if we are to continue with safe apply and 180 degree.
            elif task.error is None:
                # otherwise check with user which one to keep
                if self.view.safeApply.isChecked():
                    do_180deg = self._wait_for_stack_choice(stack.presenter.images, stack.uuid)
                # if the stack that was kept happened to have a proj180 stack - then apply the filter to that too
                if stack.presenter.images.has_proj180deg() and do_180deg:
                    self.view.clear_previews()
                    self._do_apply_filter(
                        [self.view.main_window.get_stack_with_images(stack.presenter.images.proj180deg)],
                        allow_180_degree=True)
                self.view.main_window.update_stack_with_images(stack.presenter.images)
=======
                self.main_window.set_images_in_stack(stack.uuid, stack.presenter.images)
            else:
                is_a_proj180deg = self.is_a_proj180deg(stack)
                if self.view.safeApply.isChecked() and not is_a_proj180deg:
                    do_180deg = self._wait_for_stack_choice(stack.presenter.images, stack.uuid)
                self.main_window.update_stack_with_images(stack.presenter.images)

                if stack.presenter.images.has_proj180deg() and do_180deg and not is_a_proj180deg \
                        and not self.applying_to_all:
                    # Apply to proj180 synchronously - this function is already running async
                    # and running another async instance causes a race condition in the parallel module
                    # where the shared data can be removed in the middle of the operation of another operation
                    self._do_apply_filter_sync(
                        [self.main_window.get_stack_with_images(stack.presenter.images.proj180deg)])
>>>>>>> f478e14e

        if self.view.roi_view is not None:
            self.view.roi_view.close()
            self.view.roi_view = None

        self.do_update_previews()

        if task.error is not None:
            # task failed, show why
            self.view.show_error_dialog(f"Operation failed: {task.error}")
        else:
            # Feedback to user
            self.view.clear_notification_dialog()
            self.view.show_operation_completed(self.model.selected_filter.filter_name)

    def _do_apply_filter(self, apply_to, allow_180_degree=False, confirm_with_user_for_180degree=False):
        confirmed_stacks = []
        for stack in apply_to:
            is_180_proj = self.is_a_proj180deg(stack)
            if not is_180_proj:
                confirmed_stacks.append(stack)
            elif allow_180_degree:
                confirmed_stacks.append(stack)
            elif confirm_with_user_for_180degree and\
                self.view.ask_confirmation("Operations applied to the sample are also automatically applied to the 180 "
                                           "degree projection. Please avoid applying an operation unless you're "
                                           "absolutely certain you need to.\nAre you sure you want to apply to 180 "
                                           "degree projection?"):
                confirmed_stacks.append(stack)

        if 0 < len(confirmed_stacks):
            self.model.do_apply_filter(confirmed_stacks, partial(self._post_filter, confirmed_stacks))
        else:
            self.do_update_previews()

    def _do_apply_filter_sync(self, apply_to):
        self.model.do_apply_filter_sync(apply_to, partial(self._post_filter, apply_to))

    def do_update_previews(self):
        self.view.clear_previews()
        if self.stack is not None:
            stack_presenter = self.stack.presenter
            subset: Images = stack_presenter.get_image(self.model.preview_image_idx)
            before_image = np.copy(subset.data[0])
            # Update image before
            self._update_preview_image(before_image, self.view.preview_image_before)

            try:
                self.model.apply_to_images(subset)
            except Exception as e:
                msg = f"Error applying filter for preview: {e}"
                self.show_error(msg, traceback.format_exc())
                return

            filtered_image_data = subset.data[0]

            self._update_preview_image(filtered_image_data, self.view.preview_image_after)

            self.view.previews.update_histogram_data()

            if filtered_image_data.shape == before_image.shape:
                diff = np.subtract(filtered_image_data, before_image)
                if self.view.overlayDifference.isChecked():
                    self.view.previews.add_difference_overlay(diff)
                else:
                    self.view.previews.hide_difference_overlay()
                if self.view.invertDifference.isChecked():
                    diff = np.negative(diff, out=diff)
                self._update_preview_image(diff, self.view.preview_image_difference)

            # Ensure all of it is visible
            self.view.previews.auto_range()

    @staticmethod
    def _update_preview_image(image_data: Optional[np.ndarray], image: ImageItem):
        image.clear()
        image.setImage(image_data)

    def do_scroll_preview(self, offset):
        idx = self.model.preview_image_idx + offset
        idx = max(min(idx, self.max_preview_image_idx), 0)
        self.set_preview_image_index(idx)

    def get_filter_module_name(self, filter_idx):
        return self.model.get_filter_module_name(filter_idx)<|MERGE_RESOLUTION|>--- conflicted
+++ resolved
@@ -47,12 +47,8 @@
         self.model = FiltersWindowModel(self)
         self._main_window = main_window
 
-<<<<<<< HEAD
-        self.original_images_stack = None
-=======
         self.original_images_stack: Union[List[Tuple[Images, UUID]]] = []
         self.applying_to_all = False
->>>>>>> f478e14e
 
     @property
     def main_window(self) -> 'MainWindowView':
@@ -131,12 +127,8 @@
                 self.original_images_stack = self.stack.presenter.images.copy()
 
         apply_to = [self.stack]
-<<<<<<< HEAD
 
         self._do_apply_filter(apply_to, confirm_with_user_for_180degree=True)
-=======
-        self._do_apply_filter(apply_to)
->>>>>>> f478e14e
 
     def do_apply_filter_to_all(self):
         confirmed = self.view.ask_confirmation("Are you sure you want to apply this filter to \n\nALL OPEN STACKS?")
@@ -178,7 +170,6 @@
             # If the operation encountered an error during processing,
             # try to restore the original data else continue processing as usual
             if attempt_repair:
-<<<<<<< HEAD
                 self.main_window.presenter.model.set_images_in_stack(stack.uuid, stack.presenter.images)
             # Ensure there is no error if we are to continue with safe apply and 180 degree.
             elif task.error is None:
@@ -188,26 +179,13 @@
                 # if the stack that was kept happened to have a proj180 stack - then apply the filter to that too
                 if stack.presenter.images.has_proj180deg() and do_180deg:
                     self.view.clear_previews()
-                    self._do_apply_filter(
-                        [self.view.main_window.get_stack_with_images(stack.presenter.images.proj180deg)],
-                        allow_180_degree=True)
-                self.view.main_window.update_stack_with_images(stack.presenter.images)
-=======
-                self.main_window.set_images_in_stack(stack.uuid, stack.presenter.images)
-            else:
-                is_a_proj180deg = self.is_a_proj180deg(stack)
-                if self.view.safeApply.isChecked() and not is_a_proj180deg:
-                    do_180deg = self._wait_for_stack_choice(stack.presenter.images, stack.uuid)
-                self.main_window.update_stack_with_images(stack.presenter.images)
-
-                if stack.presenter.images.has_proj180deg() and do_180deg and not is_a_proj180deg \
-                        and not self.applying_to_all:
                     # Apply to proj180 synchronously - this function is already running async
                     # and running another async instance causes a race condition in the parallel module
                     # where the shared data can be removed in the middle of the operation of another operation
                     self._do_apply_filter_sync(
-                        [self.main_window.get_stack_with_images(stack.presenter.images.proj180deg)])
->>>>>>> f478e14e
+                        [self.view.main_window.get_stack_with_images(stack.presenter.images.proj180deg)],
+                        allow_180_degree=True)
+                self.view.main_window.update_stack_with_images(stack.presenter.images)
 
         if self.view.roi_view is not None:
             self.view.roi_view.close()
