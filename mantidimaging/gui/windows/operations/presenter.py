import traceback
from enum import Enum, auto
from functools import partial
from logging import getLogger
from typing import Optional
from typing import TYPE_CHECKING

import numpy as np
from pyqtgraph import ImageItem

from mantidimaging.core.data import Images
from mantidimaging.gui.mvp_base import BasePresenter
from mantidimaging.gui.utility import (BlockQtSignals)
from mantidimaging.gui.windows.stack_visualiser.view import StackVisualiserView
from .model import FiltersWindowModel

if TYPE_CHECKING:
    from mantidimaging.gui.windows.main import MainWindowView
    from mantidimaging.gui.windows.operations import FiltersWindowView


class Notification(Enum):
    REGISTER_ACTIVE_FILTER = auto()
    APPLY_FILTER = auto()
    APPLY_FILTER_TO_ALL = auto()
    UPDATE_PREVIEWS = auto()
    SCROLL_PREVIEW_UP = auto()
    SCROLL_PREVIEW_DOWN = auto()


class FiltersWindowPresenter(BasePresenter):
    view: 'FiltersWindowView'
    stack: Optional[StackVisualiserView] = None

    def __init__(self, view: 'FiltersWindowView', main_window: 'MainWindowView'):
        super(FiltersWindowPresenter, self).__init__(view)

        self.model = FiltersWindowModel(self)
        self.main_window = main_window
        self.roi = None

    def notify(self, signal):
        try:
            if signal == Notification.REGISTER_ACTIVE_FILTER:
                self.do_register_active_filter()
            elif signal == Notification.APPLY_FILTER:
                self.do_apply_filter()
            elif signal == Notification.APPLY_FILTER_TO_ALL:
                self.do_apply_filter_to_all()
            elif signal == Notification.UPDATE_PREVIEWS:
                self.do_update_previews()
            elif signal == Notification.SCROLL_PREVIEW_UP:
                self.do_scroll_preview(1)
            elif signal == Notification.SCROLL_PREVIEW_DOWN:
                self.do_scroll_preview(-1)

        except Exception as e:
            self.show_error(e, traceback.format_exc())
            getLogger(__name__).exception("Notification handler failed")

    @property
    def max_preview_image_idx(self):
        num_images = self.stack.presenter.images.num_images if self.stack is not None else 0
        return max(num_images - 1, 0)

    def set_stack_uuid(self, uuid):
        self.set_stack(self.main_window.get_stack_visualiser(uuid) if uuid is not None else None)

    def set_stack(self, stack):
        self.stack = stack

        # Update the preview image index
        with BlockQtSignals([self.view]):
            self.set_preview_image_index(0)
            self.view.previewImageIndex.setMaximum(self.max_preview_image_idx)

        self.do_update_previews()

    def set_preview_image_index(self, image_idx):
        """
        Sets the current preview image index.
        """
        self.model.preview_image_idx = image_idx

        # Set preview index spin box to new index
        preview_idx_spin = self.view.previewImageIndex
        with BlockQtSignals([preview_idx_spin]):
            preview_idx_spin.setValue(self.model.preview_image_idx)

        # Trigger preview updating
        self.view.auto_update_triggered.emit()

    def do_register_active_filter(self):
        filter_idx = self.view.filterSelector.currentIndex()

        # Get registration function for new filter
        register_func = self.model.filter_registration_func(filter_idx)

        # Register new filter (adding it's property widgets to the properties layout)
        filter_widget_kwargs = register_func(self.view.filterPropertiesLayout, self.view.auto_update_triggered.emit,
                                             self.view)
        self.model.setup_filter(filter_idx, filter_widget_kwargs)
        self.view.clear_error_dialog()

    def filter_uses_parameter(self, parameter):
        return parameter in self.model.params_needed_from_stack.values() if \
            self.model.params_needed_from_stack is not None else False

    def do_apply_filter(self):
        self.view.clear_previews()
        apply_to = [self.stack]
        if self.stack.presenter.images.has_proj180deg():
            proj180_stack_visualiser = self.view.main_window.get_stack_with_images(
                self.stack.presenter.images.proj180deg)
            apply_to.append(proj180_stack_visualiser)

        self._do_apply_filter(apply_to)

    def do_apply_filter_to_all(self):
        confirmed = self.view.ask_confirmation("Are you sure you want to apply this filter to \n\nALL OPEN STACKS?")
        if not confirmed:
            return
        stacks = self.main_window.get_all_stack_visualisers()

<<<<<<< HEAD
        def post_filter(_):
            self.view.main_window.update_stack_with_images(self.stack.presenter.images)
            if self.stack.presenter.images.has_proj180deg():
                self.view.main_window.update_stack_with_images(self.stack.presenter.images.proj180deg)

            # Recent region of interest stuff after a filter was applied
            self.roi = None
            if self.view.roi_view is not None:
                self.view.roi_view.close()
                self.view.roi_view = None

            self.do_update_previews()
=======
        self._do_apply_filter(stacks)

    def _post_filter(self, updated_stacks, _):
        for stack in updated_stacks:
            self.view.main_window.update_stack_with_images(stack.presenter.images)

        self.do_update_previews()
>>>>>>> 553808a5

    def _do_apply_filter(self, apply_to):
        self.model.do_apply_filter(apply_to, partial(self._post_filter, apply_to))

    def do_update_previews(self):
        self.view.clear_previews()
        if self.stack is not None:
            stack_presenter = self.stack.presenter
            subset: Images = stack_presenter.get_image(self.model.preview_image_idx)
            before_image = np.copy(subset.data[0])
            # Update image before
            self._update_preview_image(before_image, self.view.preview_image_before)

            # Generate sub-stack and run filter
            if self.roi is not None and self.needs_roi():
                exec_kwargs = {"region_of_interest": self.roi}
            else:
                exec_kwargs = {}

            try:
                self.model.apply_to_images(subset, exec_kwargs)
            except Exception as e:
                msg = f"Error applying filter for preview: {e}"
                self.show_error(msg, traceback.format_exc())
                return

            filtered_image_data = subset.data[0]

            self._update_preview_image(filtered_image_data, self.view.preview_image_after)

            self.view.previews.update_histogram_data()

            if filtered_image_data.shape == before_image.shape:
                diff = np.subtract(filtered_image_data, before_image)
                if self.view.invertDifference.isChecked():
                    diff = np.negative(diff, out=diff)
                self._update_preview_image(diff, self.view.preview_image_difference)
                if self.view.overlayDifference.isChecked():
                    self.view.previews.add_difference_overlay(diff)
                else:
                    self.view.previews.hide_difference_overlay()

    def needs_roi(self):
        return self.model.selected_filter.filter_name in ["ROI Normalisation", "Crop Coordinates"]

    @staticmethod
    def _update_preview_image(image_data: Optional[np.ndarray], image: ImageItem):
        image.clear()
        image.setImage(image_data)

    def do_scroll_preview(self, offset):
        idx = self.model.preview_image_idx + offset
        idx = max(min(idx, self.max_preview_image_idx), 0)
        self.set_preview_image_index(idx)

    def get_filter_module_name(self, filter_idx):
        return self.model.get_filter_module_name(filter_idx)<|MERGE_RESOLUTION|>--- conflicted
+++ resolved
@@ -116,34 +116,25 @@
 
         self._do_apply_filter(apply_to)
 
+
     def do_apply_filter_to_all(self):
         confirmed = self.view.ask_confirmation("Are you sure you want to apply this filter to \n\nALL OPEN STACKS?")
         if not confirmed:
             return
         stacks = self.main_window.get_all_stack_visualisers()
 
-<<<<<<< HEAD
-        def post_filter(_):
-            self.view.main_window.update_stack_with_images(self.stack.presenter.images)
-            if self.stack.presenter.images.has_proj180deg():
-                self.view.main_window.update_stack_with_images(self.stack.presenter.images.proj180deg)
-
-            # Recent region of interest stuff after a filter was applied
-            self.roi = None
-            if self.view.roi_view is not None:
-                self.view.roi_view.close()
-                self.view.roi_view = None
-
-            self.do_update_previews()
-=======
         self._do_apply_filter(stacks)
 
     def _post_filter(self, updated_stacks, _):
         for stack in updated_stacks:
             self.view.main_window.update_stack_with_images(stack.presenter.images)
 
+        self.roi = None
+        if self.view.roi_view is not None:
+            self.view.roi_view.close()
+            self.view.roi_view = None
+
         self.do_update_previews()
->>>>>>> 553808a5
 
     def _do_apply_filter(self, apply_to):
         self.model.do_apply_filter(apply_to, partial(self._post_filter, apply_to))
