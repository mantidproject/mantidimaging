# Copyright (C) 2021 ISIS Rutherford Appleton Laboratory UKRI
# SPDX - License - Identifier: GPL-3.0-or-later

import traceback
from enum import Enum, auto
from functools import partial
from logging import getLogger
from time import sleep
from typing import List, TYPE_CHECKING, Optional, Tuple, Union
from uuid import UUID

import numpy as np
from PyQt5.QtWidgets import QApplication
from pyqtgraph import ImageItem

from mantidimaging.core.data import Images
from mantidimaging.core.operation_history.const import OPERATION_HISTORY, OPERATION_DISPLAY_NAME
from mantidimaging.gui.mvp_base import BasePresenter
from mantidimaging.gui.utility import BlockQtSignals
from mantidimaging.gui.utility.common import operation_in_progress
from mantidimaging.gui.windows.stack_choice.presenter import StackChoicePresenter
from mantidimaging.gui.windows.stack_visualiser.view import StackVisualiserView

from .model import FiltersWindowModel

FLAT_FIELDING = "Flat-fielding"

if TYPE_CHECKING:
    from mantidimaging.gui.windows.main import MainWindowView  # pragma: no cover
    from mantidimaging.gui.windows.operations import FiltersWindowView  # pragma: no cover

REPEAT_FLAT_FIELDING_MSG = "Do you want to run flat-fielding again? This could cause you to lose data."


class Notification(Enum):
    REGISTER_ACTIVE_FILTER = auto()
    APPLY_FILTER = auto()
    APPLY_FILTER_TO_ALL = auto()
    UPDATE_PREVIEWS = auto()
    SCROLL_PREVIEW_UP = auto()
    SCROLL_PREVIEW_DOWN = auto()


class FiltersWindowPresenter(BasePresenter):
    view: 'FiltersWindowView'
    stack: Optional[StackVisualiserView] = None
    divider = "------------------------------------"

    def __init__(self, view: 'FiltersWindowView', main_window: 'MainWindowView'):
        super(FiltersWindowPresenter, self).__init__(view)

        self.model = FiltersWindowModel(self)
        self._main_window = main_window

        self.original_images_stack: Union[List[Tuple[Images, UUID]]] = []
        self.applying_to_all = False

        self.prev_apply_single_state = True
        self.prev_apply_all_state = True
        self.main_window.filter_applied.connect(
            lambda: self._set_apply_buttons_enabled(self.prev_apply_single_state, self.prev_apply_all_state))

    @property
    def main_window(self) -> 'MainWindowView':
        return self._main_window

    def notify(self, signal):
        try:
            if signal == Notification.REGISTER_ACTIVE_FILTER:
                self.do_register_active_filter()
            elif signal == Notification.APPLY_FILTER:
                self.do_apply_filter()
            elif signal == Notification.APPLY_FILTER_TO_ALL:
                self.do_apply_filter_to_all()
            elif signal == Notification.UPDATE_PREVIEWS:
                self.do_update_previews()
            elif signal == Notification.SCROLL_PREVIEW_UP:
                self.do_scroll_preview(1)
            elif signal == Notification.SCROLL_PREVIEW_DOWN:
                self.do_scroll_preview(-1)

        except Exception as e:
            self.show_error(e, traceback.format_exc())
            getLogger(__name__).exception("Notification handler failed")

    @property
    def max_preview_image_idx(self):
        num_images = self.stack.presenter.images.num_images if self.stack is not None else 0
        return max(num_images - 1, 0)

    def set_stack_uuid(self, uuid):
        self.set_stack(self.main_window.get_stack_visualiser(uuid) if uuid is not None else None)

    def set_stack(self, stack):
        self.stack = stack

        # Update the preview image index
        with BlockQtSignals([self.view]):
            self.set_preview_image_index(0)
            self.view.previewImageIndex.setMaximum(self.max_preview_image_idx)

        self.do_update_previews()

    def set_preview_image_index(self, image_idx):
        """
        Sets the current preview image index.
        """
        self.model.preview_image_idx = image_idx

        # Set preview index spin box to new index
        preview_idx_spin = self.view.previewImageIndex
        with BlockQtSignals([preview_idx_spin]):
            preview_idx_spin.setValue(self.model.preview_image_idx)

        # Trigger preview updating
        self.view.auto_update_triggered.emit()

    def do_register_active_filter(self):
        filter_name = self.view.filterSelector.currentText()

        # Get registration function for new filter
        register_func = self.model.filter_registration_func(filter_name)

        # Register new filter (adding it's property widgets to the properties layout)
        filter_widget_kwargs = register_func(self.view.filterPropertiesLayout, self.view.auto_update_triggered.emit,
                                             self.view)
        self.model.setup_filter(filter_name, filter_widget_kwargs)
        self.view.clear_notification_dialog()
<<<<<<< HEAD
        self.view.previews.set_histogram_log_scale()
=======
        self.view.previews.link_before_after_histogram_scales(self.model.link_histograms())
>>>>>>> 6295331e

    def filter_uses_parameter(self, parameter):
        return parameter in self.model.params_needed_from_stack.values() if \
            self.model.params_needed_from_stack is not None else False

    def do_apply_filter(self):
        if self._already_run_flat_fielding():
            if not self.view.ask_confirmation(REPEAT_FLAT_FIELDING_MSG):
                return

        if self.view.safeApply.isChecked():
            with operation_in_progress("Safe Apply: Copying Data", "-------------------------------------", self.view):
                self.original_images_stack = self.stack.presenter.images.copy()

        # if is a 180degree stack and a user says no, cancel apply filter.
        if self.is_a_proj180deg(self.stack) \
            and not self.view.ask_confirmation("Operations applied to the sample are also automatically applied to the "
                                               "180 degree projection. Please avoid applying an operation unless you're"
                                               " absolutely certain you need to.\nAre you sure you want to apply to 180"
                                               " degree projection?"):
            return

        apply_to = [self.stack]

        self._do_apply_filter(apply_to)

    def do_apply_filter_to_all(self):
        confirmed = self.view.ask_confirmation("Are you sure you want to apply this filter to \n\nALL OPEN STACKS?")
        if not confirmed:
            return
        stacks = self.main_window.get_all_stack_visualisers()
        if self.view.safeApply.isChecked():
            with operation_in_progress("Safe Apply: Copying Data", "-------------------------------------", self.view):
                self.original_images_stack = []
                for stack in stacks:
                    self.original_images_stack.append((stack.presenter.images.copy(), stack.uuid))

        if len(stacks) > 0:
            self.applying_to_all = True
        self._do_apply_filter(stacks)

    def _wait_for_stack_choice(self, new_stack: Images, stack_uuid: UUID):
        stack_choice = StackChoicePresenter(self.original_images_stack, new_stack, self, stack_uuid)
        stack_choice.show()

        while not stack_choice.done:
            QApplication.processEvents()
            QApplication.sendPostedEvents()
            sleep(0.05)

        return stack_choice.use_new_data

    def is_a_proj180deg(self, stack_to_check: StackVisualiserView):
        if stack_to_check.presenter.images.has_proj180deg():
            return False
        stacks = self.main_window.get_all_stack_visualisers()
        for stack in stacks:
            if stack.presenter.images.proj180deg == stack_to_check.presenter.images:
                return True
        return False

    def _post_filter(self, updated_stacks: List[StackVisualiserView], task):
        do_180deg = True
        attempt_repair = task.error is not None
        for stack in updated_stacks:
            # If the operation encountered an error during processing,
            # try to restore the original data else continue processing as usual
            if attempt_repair:
                self.main_window.presenter.model.set_images_in_stack(stack.uuid, stack.presenter.images)
            # Ensure there is no error if we are to continue with safe apply and 180 degree.
            elif task.error is None:
                # otherwise check with user which one to keep
                if self.view.safeApply.isChecked():
                    do_180deg = self._wait_for_stack_choice(stack.presenter.images, stack.uuid)
                # if the stack that was kept happened to have a proj180 stack - then apply the filter to that too
                if stack.presenter.images.has_proj180deg() and do_180deg and not self.applying_to_all:
                    self.view.clear_previews()
                    # Apply to proj180 synchronously - this function is already running async
                    # and running another async instance causes a race condition in the parallel module
                    # where the shared data can be removed in the middle of the operation of another operation
                    self._do_apply_filter_sync(
                        [self.view.main_window.get_stack_with_images(stack.presenter.images.proj180deg)])
                    self.view.main_window.update_stack_with_images(stack.presenter.images.proj180deg)
                self.view.main_window.update_stack_with_images(stack.presenter.images)

        if self.view.roi_view is not None:
            self.view.roi_view.close()
            self.view.roi_view = None

        self.applying_to_all = False
        self.do_update_previews()

        if task.error is not None:
            # task failed, show why
            self.view.show_error_dialog(f"Operation failed: {task.error}")
        else:
            # Feedback to user
            self.view.clear_notification_dialog()
            self.view.show_operation_completed(self.model.selected_filter.filter_name)

        self.view.filter_applied.emit()

    def _do_apply_filter(self, apply_to):
        # Record the previous button states
        self.prev_apply_single_state = self.view.applyButton.isEnabled()
        self.prev_apply_all_state = self.view.applyToAllButton.isEnabled()
        # Disable the apply buttons
        self._set_apply_buttons_enabled(False, False)
        self.model.do_apply_filter(apply_to, partial(self._post_filter, apply_to))

    def _do_apply_filter_sync(self, apply_to):
        self.model.do_apply_filter_sync(apply_to, partial(self._post_filter, apply_to))

    def do_update_previews(self):
        self.view.clear_previews()
        if self.stack is not None:
            lock_scale = self.view.lockScaleCheckBox.isChecked()
            if lock_scale:
                self.view.previews.record_histogram_regions()

            stack_presenter = self.stack.presenter
            subset: Images = stack_presenter.get_image(self.model.preview_image_idx)
            before_image = np.copy(subset.data[0])

            try:
                self.model.apply_to_images(subset)
            except Exception as e:
                msg = f"Error applying filter for preview: {e}"
                self.show_error(msg, traceback.format_exc())
                return

            # Update image after first in order to prevent wrong histogram ranges being shared
            filtered_image_data = subset.data[0]
            self._update_preview_image(filtered_image_data, self.view.preview_image_after)

            # Update image before
            self._update_preview_image(before_image, self.view.preview_image_before)

            self.view.previews.update_histogram_data()

            if filtered_image_data.shape == before_image.shape:
                diff = np.subtract(filtered_image_data, before_image)
                if self.view.overlayDifference.isChecked():
                    self.view.previews.add_difference_overlay(diff)
                else:
                    self.view.previews.hide_difference_overlay()
                if self.view.invertDifference.isChecked():
                    diff = np.negative(diff, out=diff)
                self._update_preview_image(diff, self.view.preview_image_difference)

            # Ensure all of it is visible if the lock zoom isn't checked
            if not self.view.lockZoomCheckBox.isChecked():
                self.view.previews.auto_range()

            if lock_scale:
                self.view.previews.restore_histogram_regions()

    @staticmethod
    def _update_preview_image(image_data: Optional[np.ndarray], image: ImageItem):
        image.clear()
        image.setImage(image_data)

    def do_scroll_preview(self, offset):
        idx = self.model.preview_image_idx + offset
        idx = max(min(idx, self.max_preview_image_idx), 0)
        self.set_preview_image_index(idx)

    def get_filter_module_name(self, filter_idx):
        return self.model.get_filter_module_name(filter_idx)

    def set_filter_by_name(self, filter_menu_name):
        filter_idx = self.model._find_filter_index_from_filter_name(filter_menu_name)
        self.view.filterSelector.setCurrentIndex(filter_idx)

    def _already_run_flat_fielding(self):
        """
        :return: True if this is not the first time flat-fielding is being run, False otherwise.
        """
        if self.view.filterSelector.currentText() != FLAT_FIELDING:
            return False
        if OPERATION_HISTORY not in self.stack.presenter.images.metadata:
            return False
        return any(operation[OPERATION_DISPLAY_NAME] == FLAT_FIELDING
                   for operation in self.stack.presenter.images.metadata[OPERATION_HISTORY])

    def _set_apply_buttons_enabled(self, apply_single_enabled: bool, apply_all_enabled: bool):
        """
        Changes the state of the apply buttons before/after an operation is run.
        :param apply_single_enabled: The desired state for the apply button.
        :param apply_all_enabled: The desired state for the apply to all button.
        """
        self.view.applyButton.setEnabled(apply_single_enabled)
        self.view.applyToAllButton.setEnabled(apply_all_enabled)<|MERGE_RESOLUTION|>--- conflicted
+++ resolved
@@ -126,11 +126,8 @@
                                              self.view)
         self.model.setup_filter(filter_name, filter_widget_kwargs)
         self.view.clear_notification_dialog()
-<<<<<<< HEAD
+        self.view.previews.link_before_after_histogram_scales(self.model.link_histograms())
         self.view.previews.set_histogram_log_scale()
-=======
-        self.view.previews.link_before_after_histogram_scales(self.model.link_histograms())
->>>>>>> 6295331e
 
     def filter_uses_parameter(self, parameter):
         return parameter in self.model.params_needed_from_stack.values() if \
