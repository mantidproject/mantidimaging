--- conflicted
+++ resolved
@@ -98,13 +98,8 @@
         QTest.qWait(SHOW_DELAY)
         self.main_window.image_load_dialog.presenter.notify(Notification.UPDATE_ALL_FIELDS)
         QTest.qWait(SHOW_DELAY)
-<<<<<<< HEAD
         self.main_window.image_load_dialog.accept()
-        self._wait_until(test_func, max_retry=600)
-=======
-        self.main_window.load_dialogue.accept()
         wait_until(test_func, max_retry=600)
->>>>>>> 0303e3b6
 
     def _open_operations(self):
         self.main_window.actionFilters.trigger()
