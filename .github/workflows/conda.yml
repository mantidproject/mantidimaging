--- conflicted
+++ resolved
@@ -46,13 +46,12 @@
       - name: pytest
         shell: bash -l {0}
         run: |
-          xvfb-run --auto-servernum python -m pytest --cov --cov-report=xml -n auto --count 10
+          xvfb-run --auto-servernum python -m pytest --cov --cov-report=xml -n auto --count 10 --ignore=mantidimaging/eyes_tests
 
       - name: docs
         shell: bash -l {0}
         run: |
-<<<<<<< HEAD
-          xvfb-run --auto-servernum python -m pytest --cov --cov-report=xml -n auto --count 10 --ignore=mantidimaging/eyes_tests
+          python setup.py docs
 
       - name: GUI Tests
         if: ${{ github.event_name == 'pull_request' }}
@@ -62,9 +61,6 @@
           APPLITOOLS_BATCH_ID: ${{ github.sha }}
         run: |
           xvfb-run --auto-servernum python -m pytest -p no:xdist -p no:randomly mantidimaging/eyes_tests
-=======
-          python setup.py docs
->>>>>>> b831fcc8
 
       - name: Coveralls
         shell: bash -l {0}
